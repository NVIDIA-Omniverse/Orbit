# Isaac Lab Developers and Contributors

This is the official list of Isaac Lab Project developers and contributors.

To see the full list of contributors, please check the revision history in the source control.

Guidelines for modifications:

* Please keep the **lists sorted alphabetically**.
* Names should be added to this file as: *individual names* or *organizations*.
* E-mail addresses are tracked elsewhere to avoid spam.

## Developers

* Boston Dynamics AI Institute, Inc.
* ETH Zurich
* NVIDIA Corporation & Affiliates
* University of Toronto

---

* Antonio Serrano-Muñoz
* David Hoeller
* Farbod Farshidian
* Hunter Hansen
* James Smith
* James Tigue
* Kelly (Yunrong) Guo
* Mayank Mittal
* Nikita Rudin
* Pascal Roth
* Sheikh Dawood

## Contributors

* Alice Zhou
* Amr Mousa
* Andrej Orsula
* Anton Bjørndahl Mortensen
* Arjun Bhardwaj
* Brayden Zhang
* Calvin Yu
* Chenyu Yang
* CY (Chien-Ying) Chen
* David Yang
* Dorsa Rohani
* Felix Yu
* Gary Lvov
* Giulio Romualdi
* Haoran Zhou
* HoJin Jeon
<<<<<<< HEAD
* Iretiayo Akinola
=======
* Hongwei Xiong
>>>>>>> fc6042f3
* Jan Kerner
* Jean Tampon
* Jia Lin Yuan
* Jinghuan Shang
* Jingzhou Liu
* Johnson Sun
* Kaixi Bao
* Kourosh Darvish
* Lionel Gulich
* Louis Le Lay
* Lorenz Wellhausen
* Masoud Moghani
* Michael Gussert
* Michael Noseworthy
* Muhong Guo
* Nuralem Abizov
* Oyindamola Omotuyi
* Özhan Özen
* Peter Du
* Qian Wan
* Qinxi Yu
* René Zurbrügg
* Ritvik Singh
* Rosario Scalise
* Ryley McCarroll
* Shafeef Omar
* Vladimir Fokow
* Wei Yang
* Xavier Nal
* Yang Jin
* Yujian Zhang
* Zhengyu Zhang
* Ziqi Fan

## Acknowledgements

* Ajay Mandlekar
* Animesh Garg
* Buck Babich
* Gavriel State
* Hammad Mazhar
* Marco Hutter
* Yashraj Narang<|MERGE_RESOLUTION|>--- conflicted
+++ resolved
@@ -49,11 +49,8 @@
 * Giulio Romualdi
 * Haoran Zhou
 * HoJin Jeon
-<<<<<<< HEAD
+* Hongwei Xiong
 * Iretiayo Akinola
-=======
-* Hongwei Xiong
->>>>>>> fc6042f3
 * Jan Kerner
 * Jean Tampon
 * Jia Lin Yuan
