# Isaac Lab Developers and Contributors

This is the official list of Isaac Lab Project developers and contributors.

To see the full list of contributors, please check the revision history in the source control.

Guidelines for modifications:

* Please keep the **lists sorted alphabetically**.
* Names should be added to this file as: *individual names* or *organizations*.
* E-mail addresses are tracked elsewhere to avoid spam.

## Developers

* Boston Dynamics AI Institute, Inc.
* ETH Zurich
* NVIDIA Corporation & Affiliates
* University of Toronto

---

* Antonio Serrano-Muñoz
* David Hoeller
* Farbod Farshidian
* Hunter Hansen
* James Smith
* James Tigue
* Kelly (Yunrong) Guo
* Mayank Mittal
* Nikita Rudin
* Pascal Roth
* Sheikh Dawood

## Contributors

* Alice Zhou
* Amr Mousa
* Andrej Orsula
* Anton Bjørndahl Mortensen
* Arjun Bhardwaj
* Brayden Zhang
* Calvin Yu
* Chenyu Yang
* CY (Chien-Ying) Chen
* David Yang
* Dorsa Rohani
<<<<<<< HEAD
=======
* Felix Yu
>>>>>>> 37e0a798
* Gary Lvov
* Giulio Romualdi
* Haoran Zhou
* HoJin Jeon
* Jan Kerner
* Jean Tampon
* Jia Lin Yuan
* Jinghuan Shang
* Jingzhou Liu
* Johnson Sun
* Kaixi Bao
* Kourosh Darvish
* Lionel Gulich
* Louis Le Lay
* Lorenz Wellhausen
* Masoud Moghani
* Michael Gussert
* Muhong Guo
* Nuralem Abizov
* Oyindamola Omotuyi
* Özhan Özen
* Peter Du
* Qian Wan
* Qinxi Yu
* René Zurbrügg
* Ritvik Singh
* Rosario Scalise
* Ryley McCarroll
* Shafeef Omar
* Vladimir Fokow
* Wei Yang
* Xavier Nal
* Yang Jin
* Yujian Zhang
* Zhengyu Zhang
* Ziqi Fan

## Acknowledgements

* Ajay Mandlekar
* Animesh Garg
* Buck Babich
* Gavriel State
* Hammad Mazhar
* Marco Hutter<|MERGE_RESOLUTION|>--- conflicted
+++ resolved
@@ -44,10 +44,7 @@
 * CY (Chien-Ying) Chen
 * David Yang
 * Dorsa Rohani
-<<<<<<< HEAD
-=======
 * Felix Yu
->>>>>>> 37e0a798
 * Gary Lvov
 * Giulio Romualdi
 * Haoran Zhou
