--- conflicted
+++ resolved
@@ -43,11 +43,8 @@
 * René Zurbrügg
 * Ritvik Singh
 * Rosario Scalise
-<<<<<<< HEAD
+* Shafeef Omar
 * Vladimir Fokow
-=======
-* Shafeef Omar
->>>>>>> cfcabbac
 
 ## Acknowledgements
 
