--- conflicted
+++ resolved
@@ -1,11 +1,7 @@
 [package]
 
 # Note: Semantic Versioning is used: https://semver.org/
-<<<<<<< HEAD
-version = "0.25.2"
-=======
 version = "0.27.23"
->>>>>>> 4ee4957e
 
 # Description
 title = "Isaac Lab framework for Robot Learning"
