[package]

# Note: Semantic Versioning is used: https://semver.org/
<<<<<<< HEAD
version = "0.27.15"
=======
version = "0.27.18"
>>>>>>> b0312db4

# Description
title = "Isaac Lab framework for Robot Learning"
description="Extension providing main framework interfaces and abstractions for robot learning."
readme  = "docs/README.md"
repository = "https://github.com/isaac-sim/IsaacLab"
category = "robotics"
keywords = ["kit", "robotics", "learning", "ai"]

[dependencies]
"omni.isaac.core" = {}
"omni.replicator.core" = {}

[python.pipapi]
requirements = [
    "numpy",
    "prettytable==3.3.0",
    "tensordict",
    "toml",
    "hidapi",
    "gymnasium==0.29.0",
    "trimesh"
]

modules = [
    "numpy",
    "prettytable",
    "tensordict",
    "toml",
    "hid",
    "gymnasium",
    "trimesh"
]

use_online_index=true

[[python.module]]
name = "omni.isaac.lab"<|MERGE_RESOLUTION|>--- conflicted
+++ resolved
@@ -1,11 +1,7 @@
 [package]
 
 # Note: Semantic Versioning is used: https://semver.org/
-<<<<<<< HEAD
-version = "0.27.15"
-=======
-version = "0.27.18"
->>>>>>> b0312db4
+version = "0.27.19"
 
 # Description
 title = "Isaac Lab framework for Robot Learning"
