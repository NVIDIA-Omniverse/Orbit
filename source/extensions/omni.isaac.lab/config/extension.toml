[package]

# Note: Semantic Versioning is used: https://semver.org/
<<<<<<< HEAD
version = "0.20.1"
=======
version = "0.20.4"
>>>>>>> 692b1779

# Description
title = "Isaac Lab framework for Robot Learning"
description="Extension providing main framework interfaces and abstractions for robot learning."
readme  = "docs/README.md"
repository = "https://github.com/isaac-sim/IsaacLab"
category = "robotics"
keywords = ["kit", "robotics", "learning", "ai"]

[dependencies]
"omni.isaac.core" = {}
"omni.isaac.ml_archive" = {}
"omni.replicator.core" = {}

[python.pipapi]
requirements = [
    "numpy",
    "prettytable==3.3.0",
    "tensordict",
    "toml",
    "hidapi",
    "gymnasium==0.29.0",
    "trimesh"
]

modules = [
    "numpy",
    "prettytable",
    "tensordict",
    "toml",
    "hid",
    "gymnasium",
    "trimesh"
]

use_online_index=true

[[python.module]]
name = "omni.isaac.lab"<|MERGE_RESOLUTION|>--- conflicted
+++ resolved
@@ -1,11 +1,7 @@
 [package]
 
 # Note: Semantic Versioning is used: https://semver.org/
-<<<<<<< HEAD
-version = "0.20.1"
-=======
-version = "0.20.4"
->>>>>>> 692b1779
+version = "0.20.5"
 
 # Description
 title = "Isaac Lab framework for Robot Learning"
