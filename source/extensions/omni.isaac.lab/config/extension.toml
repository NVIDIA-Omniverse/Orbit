[package]

# Note: Semantic Versioning is used: https://semver.org/
<<<<<<< HEAD
version = "0.24.16"
=======

version = "0.27.7"
>>>>>>> f7e23806

# Description
title = "Isaac Lab framework for Robot Learning"
description="Extension providing main framework interfaces and abstractions for robot learning."
readme  = "docs/README.md"
repository = "https://github.com/isaac-sim/IsaacLab"
category = "robotics"
keywords = ["kit", "robotics", "learning", "ai"]

[dependencies]
"omni.isaac.core" = {}
"omni.replicator.core" = {}

[python.pipapi]
requirements = [
    "numpy",
    "prettytable==3.3.0",
    "tensordict",
    "toml",
    "hidapi",
    "gymnasium==0.29.0",
    "trimesh"
]

modules = [
    "numpy",
    "prettytable",
    "tensordict",
    "toml",
    "hid",
    "gymnasium",
    "trimesh"
]

use_online_index=true

[[python.module]]
name = "omni.isaac.lab"<|MERGE_RESOLUTION|>--- conflicted
+++ resolved
@@ -1,12 +1,7 @@
 [package]
 
 # Note: Semantic Versioning is used: https://semver.org/
-<<<<<<< HEAD
-version = "0.24.16"
-=======
-
-version = "0.27.7"
->>>>>>> f7e23806
+version = "0.27.8"
 
 # Description
 title = "Isaac Lab framework for Robot Learning"
