[package]

# Note: Semantic Versioning is used: https://semver.org/
<<<<<<< HEAD
version = "0.26.1"
=======
version = "0.27.0"
>>>>>>> a56291d0

# Description
title = "Isaac Lab framework for Robot Learning"
description="Extension providing main framework interfaces and abstractions for robot learning."
readme  = "docs/README.md"
repository = "https://github.com/isaac-sim/IsaacLab"
category = "robotics"
keywords = ["kit", "robotics", "learning", "ai"]

[dependencies]
"omni.isaac.core" = {}
"omni.replicator.core" = {}

[python.pipapi]
requirements = [
    "numpy",
    "prettytable==3.3.0",
    "tensordict",
    "toml",
    "hidapi",
    "gymnasium==0.29.0",
    "trimesh"
]

modules = [
    "numpy",
    "prettytable",
    "tensordict",
    "toml",
    "hid",
    "gymnasium",
    "trimesh"
]

use_online_index=true

[[python.module]]
name = "omni.isaac.lab"<|MERGE_RESOLUTION|>--- conflicted
+++ resolved
@@ -1,11 +1,7 @@
 [package]
 
 # Note: Semantic Versioning is used: https://semver.org/
-<<<<<<< HEAD
-version = "0.26.1"
-=======
-version = "0.27.0"
->>>>>>> a56291d0
+version = "0.27.1"
 
 # Description
 title = "Isaac Lab framework for Robot Learning"
