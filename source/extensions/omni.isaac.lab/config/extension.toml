--- conflicted
+++ resolved
@@ -1,11 +1,7 @@
 [package]
 
 # Note: Semantic Versioning is used: https://semver.org/
-<<<<<<< HEAD
-version = "0.27.25"
-=======
-version = "0.29.0"
->>>>>>> b473b4d1
+version = "0.29.1"
 
 # Description
 title = "Isaac Lab framework for Robot Learning"
