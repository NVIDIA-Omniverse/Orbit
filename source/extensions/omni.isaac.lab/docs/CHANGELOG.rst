--- conflicted
+++ resolved
@@ -1,27 +1,15 @@
 Changelog
 ---------
 
-<<<<<<< HEAD
-
-0.22.14 (2024-09-20)
-=======
 0.22.15 (2024-09-20)
->>>>>>> 1b9c8d5d
-~~~~~~~~~~~~~~~~~~~~
-
-Added
-^^^^^
-
-<<<<<<< HEAD
-* Added :meth:`grab_images` to be able to use image as part of the observation space for manager based environments
-
-
-0.22.13 (2024-09-19)
-=======
+~~~~~~~~~~~~~~~~~~~~
+
+Added
+^^^^^
+
 * Added :meth:`grab_images` to be able to use images for an observation term in manager based environments
 
 0.24.14 (2024-09-20)
->>>>>>> 1b9c8d5d
 ~~~~~~~~~~~~~~~~~~~~
 
 Added
@@ -33,11 +21,7 @@
 can be unprojected correctly with :meth:`unproject_depth`.
 
 
-<<<<<<< HEAD
-0.22.12 (2024-09-08)
-=======
 0.24.13 (2024-09-08)
->>>>>>> 1b9c8d5d
 ~~~~~~~~~~~~~~~~~~~~
 
 Changed
@@ -47,9 +31,6 @@
   This allows users to modify the markers for the command terms without having to modify the command term classes.
 
 
-<<<<<<< HEAD
-0.22.11 (2024-09-10)
-=======
 0.24.12 (2024-09-18)
 ~~~~~~~~~~~~~~~~~~~~
 
@@ -74,7 +55,6 @@
 
 
 0.24.10 (2024-09-10)
->>>>>>> 1b9c8d5d
 ~~~~~~~~~~~~~~~~~~~~
 
 Added
