--- conflicted
+++ resolved
@@ -1,8 +1,7 @@
 Changelog
 ---------
 
-<<<<<<< HEAD
-0.22.3 (2024-08-29)
+0.22.4 (2024-08-29)
 ~~~~~~~~~~~~~~~~~~~
 
 Fixed
@@ -11,7 +10,8 @@
 * Fixed the support for class-bounded methods when creating a configclass
   out of them. Earlier, these methods were being made as instance methods
   which required initialization of the class to call the class-methods.
-=======
+
+
 0.22.3 (2024-08-28)
 ~~~~~~~~~~~~~~~~~~~
 
@@ -31,7 +31,6 @@
   :class:`omni.isaac.lab.sensors.ray_caster.RayCasterCamera` class. Earlier, the depth image was being clipped
   before the depth image was generated. Now, the clipping is applied after the depth image is generated. This makes
   the behavior equal to the USD Camera.
->>>>>>> 9e9fbedd
 
 
 0.22.2 (2024-08-21)
