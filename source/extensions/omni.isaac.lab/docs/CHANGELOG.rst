Changelog
---------

0.22.10 (2024-09-09)
<<<<<<< HEAD
~~~~~~~~~~~~~~~~~~~
=======
~~~~~~~~~~~~~~~~~~~~
>>>>>>> 710f64d4

Added
^^^^^

<<<<<<< HEAD
* Added config class, support, and tests for MJCF conversion via standalone python scripts.
=======
* Added a seed parameter to the :attr:`omni.isaac.lab.envs.ManagerBasedEnvCfg` and :attr:`omni.isaac.lab.envs.DirectRLEnvCfg`
  classes to set the seed for the environment. This seed is used to initialize the random number generator for the environment.
* Adapted the workflow scripts to set the seed for the environment using the seed specified in the learning agent's configuration
  file or the command line argument. This ensures that the simulation results are reproducible across different runs.

>>>>>>> 710f64d4

0.22.9 (2024-09-08)
~~~~~~~~~~~~~~~~~~~

Changed
^^^^^^^

* Modified:meth:`quat_rotate` and :meth:`quat_rotate_inverse` operations to use :meth:`torch.einsum`
  for faster processing of high dimensional input tensors.


0.22.8 (2024-09-06)
~~~~~~~~~~~~~~~~~~~

Added
^^^^^

* Added support for property attributes in the :meth:``omni.isaac.lab.utils.configclass`` method.
  Earlier, the configclass decorator failed to parse the property attributes correctly and made them
  instance variables instead.


0.22.7 (2024-09-05)
~~~~~~~~~~~~~~~~~~~

Fixed
^^^^^

* Adapted the ``A`` and ``D`` button bindings inside :meth:`omni.isaac.lab.device.Se3Keyboard` to make them now
  more-intuitive to control the y-axis motion based on the right-hand rule.


0.22.6 (2024-08-29)
~~~~~~~~~~~~~~~~~~~

Added
^^^^^

* Added alternative data type "distance_to_camera" in :class:`omni.isaac.lab.sensors.TiledCamera` class to be
  consistent with all other cameras (equal to type "depth").


0.22.5 (2024-08-29)
~~~~~~~~~~~~~~~~~~~

Fixed
^^^^^

* Added missing SI units to the documentation of :class:`omni.isaac.lab.sensors.Camera` and
  :class:`omni.isaac.lab.sensors.RayCasterCamera`.
* Added test to check :attr:`omni.isaac.lab.sensors.RayCasterCamera.set_intrinsic_matrices`


0.22.4 (2024-08-29)
~~~~~~~~~~~~~~~~~~~

Fixed
^^^^^

* Fixed the support for class-bounded methods when creating a configclass
  out of them. Earlier, these methods were being made as instance methods
  which required initialization of the class to call the class-methods.


0.22.3 (2024-08-28)
~~~~~~~~~~~~~~~~~~~

Added
^^^^^

* Added a class method to initialize camera configurations with an intrinsic matrix in the
  :class:`omni.isaac.lab.sim.spawner.sensors.PinholeCameraCfg`
  :class:`omni.isaac.lab.sensors.ray_caster.patterns_cfg.PinholeCameraPatternCfg` classes.

Fixed
^^^^^

* Fixed the ray direction in :func:`omni.isaac.lab.sensors.ray_caster.patterns.patterns.pinhole_camera_pattern` to
  point to the center of the pixel instead of the top-left corner.
* Fixed the clipping of the "distance_to_image_plane" depth image obtained using the
  :class:`omni.isaac.lab.sensors.ray_caster.RayCasterCamera` class. Earlier, the depth image was being clipped
  before the depth image was generated. Now, the clipping is applied after the depth image is generated. This makes
  the behavior equal to the USD Camera.


0.22.2 (2024-08-21)
~~~~~~~~~~~~~~~~~~~

Changed
^^^^^^^

* Disabled default viewport in certain headless scenarios for better performance.


0.22.1 (2024-08-17)
~~~~~~~~~~~~~~~~~~~

Added
^^^^^

* Added APIs to interact with the physics simulation of deformable objects. This includes setting the
  material properties, setting kinematic targets, and getting the state of the deformable object.
  For more information, please refer to the :mod:`omni.isaac.lab.assets.DeformableObject` class.


0.22.0 (2024-08-14)
~~~~~~~~~~~~~~~~~~~

Added
^^^^^^^

* Added :mod:`~omni.isaac.lab.utils.modifiers` module to provide framework for configurable and custom
  observation data modifiers.
* Adapted the :class:`~omni.isaac.lab.managers.ObservationManager` class to support custom modifiers.
  These are applied to the observation data before applying any noise or scaling operations.


0.21.2 (2024-08-13)
~~~~~~~~~~~~~~~~~~~

Fixed
^^^^^

* Moved event mode-based checks in the :meth:`omni.isaac.lab.managers.EventManager.apply` method outside
  the loop that iterates over the event terms. This prevents unnecessary checks and improves readability.
* Fixed the logic for global and per environment interval times when using the "interval" mode inside the
  event manager. Earlier, the internal lists for these times were of unequal lengths which led to wrong indexing
  inside the loop that iterates over the event terms.


0.21.1 (2024-08-06)
~~~~~~~~~~~~~~~~~~~

* Added a flag to preserve joint ordering inside the :class:`omni.isaac.lab.envs.mdp.JointAction` action term.


0.21.0 (2024-08-05)
~~~~~~~~~~~~~~~~~~~

Added
^^^^^

* Added the command line argument ``--device`` in :class:`~omni.isaac.lab.app.AppLauncher`. Valid options are:

  * ``cpu``: Use CPU.
  * ``cuda``: Use GPU with device ID ``0``.
  * ``cuda:N``: Use GPU, where N is the device ID. For example, ``cuda:0``. The default value is ``cuda:0``.

Changed
^^^^^^^

* Simplified setting the device throughout the code by relying on :attr:`omni.isaac.lab.sim.SimulationCfg.device`
  to activate gpu/cpu pipelines.

Removed
^^^^^^^

* Removed the parameter :attr:`omni.isaac.lab.sim.SimulationCfg.use_gpu_pipeline`. This is now directly inferred from
  :attr:`omni.isaac.lab.sim.SimulationCfg.device`.
* Removed the command line input argument ``--device_id`` in :class:`~omni.isaac.lab.app.AppLauncher`. The device id can
  now be set using the ``--device`` argument, for example with ``--device cuda:0``.


0.20.8 (2024-08-02)
~~~~~~~~~~~~~~~~~~~

Fixed
^^^^^

* Fixed the handling of observation terms with different shapes in the
  :class:`~omni.isaac.lab.managers.ObservationManager` class. Earlier, the constructor would throw an error if the
  shapes of the observation terms were different. Now, this operation only happens when the terms in an observation
  group are being concatenated. Otherwise, the terms are stored as a dictionary of tensors.
* Improved the error message when the observation terms are not of the same shape in the
  :class:`~omni.isaac.lab.managers.ObservationManager` class and the terms are being concatenated.


0.20.7 (2024-08-02)
~~~~~~~~~~~~~~~~~~~

Changed
^^^^^^^

* Performance improvements for material randomization in events.

Added
^^^^^

* Added minimum randomization frequency for reset mode randomizations.


0.20.6 (2024-08-02)
~~~~~~~~~~~~~~~~~~~

Changed
^^^^^^^

* Removed the hierarchy from :class:`~omni.isaac.lab.assets.RigidObject` class to
  :class:`~omni.isaac.lab.assets.Articulation` class. Previously, the articulation class overrode  almost
  all the functions of the rigid object class making the hierarchy redundant. Now, the articulation class
  is a standalone class that does not inherit from the rigid object class. This does add some code
  duplication but the simplicity and clarity of the code is improved.


0.20.5 (2024-08-02)
~~~~~~~~~~~~~~~~~~~

Added
^^^^^

* Added :attr:`omni.isaac.lab.terrain.TerrainGeneratorCfg.border_height` to set the height of the border
  around the terrain.


0.20.4 (2024-08-02)
~~~~~~~~~~~~~~~~~~~

Fixed
^^^^^

* Fixed the caching of terrains when using the :class:`omni.isaac.lab.terrains.TerrainGenerator` class.
  Earlier, the random sampling of the difficulty levels led to different hash values for the same terrain
  configuration. This caused the terrains to be re-generated even when the same configuration was used.
  Now, the numpy random generator is seeded with the same seed to ensure that the difficulty levels are
  sampled in the same order between different runs.


0.20.3 (2024-08-02)
~~~~~~~~~~~~~~~~~~~

Fixed
^^^^^

* Fixed the setting of translation and orientation when spawning a mesh prim. Earlier, the translation
  and orientation was being applied both on the parent Xform and the mesh prim. This was causing the
  mesh prim to be offset by the translation and orientation of the parent Xform, which is not the intended
  behavior.


0.20.2 (2024-08-02)
~~~~~~~~~~~~~~~~~~~

Changed
^^^^^^^

* Modified the computation of body acceleration for rigid body data to use PhysX APIs instead of
  numerical finite-differencing. This removes the need for computation of body acceleration at
  every update call of the data buffer.


0.20.1 (2024-07-30)
~~~~~~~~~~~~~~~~~~~

Fixed
^^^^^

* Fixed the :meth:`omni.isaac.lab.utils.math.wrap_to_pi` method to handle the wrapping of angles correctly.
  Earlier, the method was not wrapping the angles to the range [-pi, pi] correctly when the angles were outside
  the range [-2*pi, 2*pi].


0.20.0 (2024-07-26)
~~~~~~~~~~~~~~~~~~~

Added
^^^^^

* Support for the Isaac Sim 4.1.0 release.

Removed
^^^^^^^

* The ``mdp.add_body_mass`` method in the events. Please use the
  :meth:`omni.isaac.lab.envs.mdp.randomize_rigid_body_mass` method instead.
* The classes ``managers.RandomizationManager`` and ``managers.RandomizationTermCfg`` are replaced with
  :class:`omni.isaac.lab.managers.EventManager` and :class:`omni.isaac.lab.managers.EventTermCfg` classes.
* The following properties in :class:`omni.isaac.lab.sensors.FrameTransformerData`:

  * ``target_rot_source`` --> :attr:`~omni.isaac.lab.sensors.FrameTransformerData.target_quat_w`
  * ``target_rot_w`` --> :attr:`~omni.isaac.lab.sensors.FrameTransformerData.target_quat_source`
  * ``source_rot_w`` --> :attr:`~omni.isaac.lab.sensors.FrameTransformerData.source_quat_w`

* The kit experience file ``isaaclab.backwards.compatible.kit``. This is followed by dropping the support for
  Isaac Sim 2023.1.1 completely.


0.19.4 (2024-07-13)
~~~~~~~~~~~~~~~~~~~

Fixed
^^^^^

* Added the call to "startup" events when using the :class:`~omni.isaac.lab.envs.ManagerBasedEnv` class.
  Earlier, the "startup" events were not being called when the environment was initialized. This issue
  did not occur when using the :class:`~omni.isaac.lab.envs.ManagerBasedRLEnv` class since the "startup"
  events were called in the constructor.


0.19.3 (2024-07-13)
~~~~~~~~~~~~~~~~~~~

Added
^^^^^

* Added schemas for setting and modifying deformable body properties on a USD prim.
* Added API to spawn a deformable body material in the simulation.
* Added APIs to spawn rigid and deformable meshes of primitive shapes (cone, cylinder, sphere, box, capsule)
  in the simulation. This is possible through the :mod:`omni.isaac.lab.sim.spawners.meshes` module.


0.19.2 (2024-07-05)
~~~~~~~~~~~~~~~~~~~

Changed
^^^^^^^

* Modified cloning scheme based on the attribute :attr:`~omni.isaac.lab.scene.InteractiveSceneCfg.replicate_physics`
  to determine whether environment is homogeneous or heterogeneous.


0.19.1 (2024-07-05)
~~~~~~~~~~~~~~~~~~~

Added
^^^^^

* Added a lidar pattern function :func:`~omni.isaac.lab.sensors.ray_caster.patterns.patterns.lidar_pattern` with
  corresponding config :class:`~omni.isaac.lab.sensors.ray_caster.patterns_cfg.LidarPatternCfg`.


0.19.0 (2024-07-04)
~~~~~~~~~~~~~~~~~~~

Fixed
^^^^^

* Fixed parsing of articulations with nested rigid links while using the :class:`omni.isaac.lab.assets.Articulation`
  class. Earlier, the class initialization failed when the articulation had nested rigid links since the rigid
  links were not being parsed correctly by the PhysX view.

Removed
^^^^^^^

* Removed the attribute :attr:`body_physx_view` from the :class:`omni.isaac.lab.assets.Articulation` and
  :class:`omni.isaac.lab.assets.RigidObject` classes. These were causing confusions when used with articulation
  view since the body names were not following the same ordering.
* Dropped support for Isaac Sim 2023.1.1. The minimum supported version is now Isaac Sim 4.0.0.


0.18.6 (2024-07-01)
~~~~~~~~~~~~~~~~~~~

Fixed
^^^^^

* Fixed the environment stepping logic. Earlier, the environments' rendering logic was updating the kit app which
  would in turn step the physics :attr:`omni.isaac.lab.sim.SimulationCfg.render_interval` times. Now, a render
  call only does rendering and does not step the physics.


0.18.5 (2024-06-26)
~~~~~~~~~~~~~~~~~~~

Fixed
^^^^^

* Fixed the gravity vector direction used inside the :class:`omni.isaac.lab.assets.RigidObjectData` class.
  Earlier, the gravity direction was hard-coded as (0, 0, -1) which may be different from the actual
  gravity direction in the simulation. Now, the gravity direction is obtained from the simulation context
  and used to compute the projection of the gravity vector on the object.


0.18.4 (2024-06-26)
~~~~~~~~~~~~~~~~~~~

Fixed
^^^^^

* Fixed double reference count of the physics sim view inside the asset classes. This was causing issues
  when destroying the asset class instance since the physics sim view was not being properly released.

Added
^^^^^

* Added the attribute :attr:`~omni.isaac.lab.assets.AssetBase.is_initialized` to check if the asset and sensor
  has been initialized properly. This can be used to ensure that the asset or sensor is ready to use in the simulation.


0.18.3 (2024-06-25)
~~~~~~~~~~~~~~~~~~~

Fixed
^^^^^

* Fixed the docstrings at multiple places related to the different buffer implementations inside the
  :mod:`omni.isaac.lab.utils.buffers` module. The docstrings were not clear and did not provide enough
  information about the classes and their methods.

Added
^^^^^

* Added the field for fixed tendom names in the :class:`omni.isaac.lab.assets.ArticulationData` class.
  Earlier, this information was not exposed which was inconsistent with other name related information
  such as joint or body names.

Changed
^^^^^^^

* Renamed the fields ``min_num_time_lags`` and ``max_num_time_lags`` to ``min_delay`` and
  ``max_delay`` in the :class:`omni.isaac.lab.actuators.DelayedPDActuatorCfg` class. This is to make
  the naming simpler to understand.


0.18.2 (2024-06-25)
~~~~~~~~~~~~~~~~~~~

Changed
^^^^^^^

* Moved the configuration for tile-rendered camera into its own file named ``tiled_camera_cfg.py``.
  This makes it easier to follow where the configuration is located and how it is related to the class.


0.18.1 (2024-06-25)
~~~~~~~~~~~~~~~~~~~

Changed
^^^^^^^

* Ensured that a parity between class and its configuration class is explicitly visible in the
  :mod:`omni.isaac.lab.envs` module. This makes it easier to follow where definitions are located and how
  they are related. This should not be a breaking change as the classes are still accessible through the same module.


0.18.0 (2024-06-13)
~~~~~~~~~~~~~~~~~~~

Fixed
^^^^^

* Fixed the rendering logic to render at the specified interval. Earlier, the substep parameter had no effect and rendering
  would happen once every env.step() when active.

Changed
^^^^^^^

* Renamed :attr:`omni.isaac.lab.sim.SimulationCfg.substeps` to :attr:`omni.isaac.lab.sim.SimulationCfg.render_interval`.
  The render logic is now integrated in the decimation loop of the environment.


0.17.13 (2024-06-13)
~~~~~~~~~~~~~~~~~~~~

Fixed
^^^^^

* Fixed the orientation reset logic in :func:`omni.isaac.lab.envs.mdp.events.reset_root_state_uniform` to make it relative to
  the default orientation. Earlier, the position was sampled relative to the default and the orientation not.


0.17.12 (2024-06-13)
~~~~~~~~~~~~~~~~~~~~

Added
^^^^^

* Added the class :class:`omni.isaac.lab.utils.buffers.TimestampedBuffer` to store timestamped data.

Changed
^^^^^^^

* Added time-stamped buffers in the classes :class:`omni.isaac.lab.assets.RigidObjectData` and :class:`omni.isaac.lab.assets.ArticulationData`
  to update some values lazily and avoid unnecessary computations between physics updates. Before, all the data was always
  updated at every step, even if it was not used by the task.


0.17.11 (2024-05-30)
~~~~~~~~~~~~~~~~~~~~

Fixed
^^^^^

* Fixed :class:`omni.isaac.lab.sensor.ContactSensor` not loading correctly in extension mode.
  Earlier, the :attr:`omni.isaac.lab.sensor.ContactSensor.body_physx_view` was not initialized when
  :meth:`omni.isaac.lab.sensor.ContactSensor._debug_vis_callback` is called which references it.


0.17.10 (2024-05-30)
~~~~~~~~~~~~~~~~~~~~

Fixed
^^^^^

* Fixed compound classes being directly assigned in ``default_factory`` generator method
  :meth:`omni.isaac.lab.utils.configclass._return_f`, which resulted in shared references such that modifications to
  compound objects were reflected across all instances generated from the same ``default_factory`` method.


0.17.9 (2024-05-30)
~~~~~~~~~~~~~~~~~~~

Added
^^^^^

* Added ``variants`` attribute to the :class:`omni.isaac.lab.sim.from_files.UsdFileCfg` class to select USD
  variants when loading assets from USD files.


0.17.8 (2024-05-28)
~~~~~~~~~~~~~~~~~~~

Fixed
^^^^^

* Implemented the reset methods in the action terms to avoid returning outdated data.


0.17.7 (2024-05-28)
~~~~~~~~~~~~~~~~~~~

Added
^^^^^

* Added debug visualization utilities in the :class:`omni.isaac.lab.managers.ActionManager` class.


0.17.6 (2024-05-27)
~~~~~~~~~~~~~~~~~~~

Added
^^^^^

* Added ``wp.init()`` call in Warp utils.


0.17.5 (2024-05-22)
~~~~~~~~~~~~~~~~~~~

Changed
^^^^^^^

* Websocket livestreaming is no longer supported. Valid livestream options are {0, 1, 2}.
* WebRTC livestream is now set with livestream=2.


0.17.4 (2024-05-17)
~~~~~~~~~~~~~~~~~~~

Changed
^^^^^^^

* Modified the noise functions to also support add, scale, and abs operations on the data. Added aliases
  to ensure backward compatibility with the previous functions.

  * Added :attr:`omni.isaac.lab.utils.noise.NoiseCfg.operation` for the different operations.
  * Renamed ``constant_bias_noise`` to :func:`omni.isaac.lab.utils.noise.constant_noise`.
  * Renamed ``additive_uniform_noise`` to :func:`omni.isaac.lab.utils.noise.uniform_noise`.
  * Renamed ``additive_gaussian_noise`` to :func:`omni.isaac.lab.utils.noise.gaussian_noise`.


0.17.3 (2024-05-15)
~~~~~~~~~~~~~~~~~~~

Fixed
^^^^^

* Set ``hide_ui`` flag in the app launcher for livestream.
* Fix native client livestream extensions.


0.17.2 (2024-05-09)
~~~~~~~~~~~~~~~~~~~

Changed
^^^^^^^

* Renamed ``_range`` to ``distribution_params`` in ``events.py`` for methods that defined a distribution.
* Apply additive/scaling randomization noise on default data instead of current data.
* Changed material bucketing logic to prevent exceeding 64k materials.

Fixed
^^^^^

* Fixed broadcasting issues with indexing when environment and joint IDs are provided.
* Fixed incorrect tensor dimensions when setting a subset of environments.

Added
^^^^^

* Added support for randomization of fixed tendon parameters.
* Added support for randomization of dof limits.
* Added support for randomization of gravity.
* Added support for Gaussian sampling.
* Added default buffers to Articulation/Rigid object data classes for randomization.


0.17.1 (2024-05-10)
~~~~~~~~~~~~~~~~~~~

Fixed
^^^^^

* Added attribute :attr:`omni.isaac.lab.sim.converters.UrdfConverterCfg.override_joint_dynamics` to properly parse
  joint dynamics in :class:`omni.isaac.lab.sim.converters.UrdfConverter`.


0.17.0 (2024-05-07)
~~~~~~~~~~~~~~~~~~~

Changed
^^^^^^^

* Renamed ``BaseEnv`` to :class:`omni.isaac.lab.envs.ManagerBasedEnv`.
* Renamed ``base_env.py`` to ``manager_based_env.py``.
* Renamed ``BaseEnvCfg`` to :class:`omni.isaac.lab.envs.ManagerBasedEnvCfg`.
* Renamed ``RLTaskEnv`` to :class:`omni.isaac.lab.envs.ManagerBasedRLEnv`.
* Renamed ``rl_task_env.py`` to ``manager_based_rl_env.py``.
* Renamed ``RLTaskEnvCfg`` to :class:`omni.isaac.lab.envs.ManagerBasedRLEnvCfg`.
* Renamed ``rl_task_env_cfg.py`` to ``rl_env_cfg.py``.
* Renamed ``OIGEEnv`` to :class:`omni.isaac.lab.envs.DirectRLEnv`.
* Renamed ``oige_env.py`` to ``direct_rl_env.py``.
* Renamed ``RLTaskEnvWindow`` to :class:`omni.isaac.lab.envs.ui.ManagerBasedRLEnvWindow`.
* Renamed ``rl_task_env_window.py`` to ``manager_based_rl_env_window.py``.
* Renamed all references of ``BaseEnv``, ``BaseEnvCfg``, ``RLTaskEnv``, ``RLTaskEnvCfg``,  ``OIGEEnv``, and ``RLTaskEnvWindow``.

Added
^^^^^

* Added direct workflow base class :class:`omni.isaac.lab.envs.DirectRLEnv`.


0.16.4 (2024-05-06)
~~~~~~~~~~~~~~~~~~~~

Changed
^^^^^^^

* Added :class:`omni.isaac.lab.sensors.TiledCamera` to support tiled rendering with RGB and depth.


0.16.3 (2024-04-26)
~~~~~~~~~~~~~~~~~~~

Fixed
^^^^^

* Fixed parsing of filter prim path expressions in the :class:`omni.isaac.lab.sensors.ContactSensor` class.
  Earlier, the filter prim paths given to the physics view was not being parsed since they were specified as
  regex expressions instead of glob expressions.


0.16.2 (2024-04-25)
~~~~~~~~~~~~~~~~~~~~

Changed
^^^^^^^

* Simplified the installation procedure, isaaclab -e is no longer needed
* Updated torch dependency to 2.2.2


0.16.1 (2024-04-20)
~~~~~~~~~~~~~~~~~~~

Added
^^^^^

* Added attribute :attr:`omni.isaac.lab.sim.ArticulationRootPropertiesCfg.fix_root_link` to fix the root link
  of an articulation to the world frame.


0.16.0 (2024-04-16)
~~~~~~~~~~~~~~~~~~~

Added
^^^^^

* Added the function :meth:`omni.isaac.lab.utils.math.quat_unique` to standardize quaternion representations,
  i.e. always have a non-negative real part.
* Added events terms for randomizing mass by scale, simulation joint properties (stiffness, damping, armature,
  and friction)

Fixed
^^^^^

* Added clamping of joint positions and velocities in event terms for resetting joints. The simulation does not
  throw an error if the set values are out of their range. Hence, users are expected to clamp them before setting.
* Fixed :class:`omni.isaac.lab.envs.mdp.EMAJointPositionToLimitsActionCfg` to smoothen the actions
  at environment frequency instead of simulation frequency.

* Renamed the following functions in :meth:`omni.isaac.lab.envs.mdp` to avoid confusions:

  * Observation: :meth:`joint_pos_norm` -> :meth:`joint_pos_limit_normalized`
  * Action: :class:`ExponentialMovingAverageJointPositionAction` -> :class:`EMAJointPositionToLimitsAction`
  * Termination: :meth:`base_height` -> :meth:`root_height_below_minimum`
  * Termination: :meth:`joint_pos_limit` -> :meth:`joint_pos_out_of_limit`
  * Termination: :meth:`joint_pos_manual_limit` -> :meth:`joint_pos_out_of_manual_limit`
  * Termination: :meth:`joint_vel_limit` -> :meth:`joint_vel_out_of_limit`
  * Termination: :meth:`joint_vel_manual_limit` -> :meth:`joint_vel_out_of_manual_limit`
  * Termination: :meth:`joint_torque_limit` -> :meth:`joint_effort_out_of_limit`

Deprecated
^^^^^^^^^^

* Deprecated the function :meth:`omni.isaac.lab.envs.mdp.add_body_mass` in favor of
  :meth:`omni.isaac.lab.envs.mdp.randomize_rigid_body_mass`. This supports randomizing the mass based on different
  operations (add, scale, or set) and sampling distributions.


0.15.13 (2024-04-16)
~~~~~~~~~~~~~~~~~~~~

Changed
^^^^^^^

* Improved startup performance by enabling rendering-based extensions only when necessary and caching of nucleus directory.
* Renamed the flag ``OFFSCREEN_RENDER`` or ``--offscreen_render`` to ``ENABLE_CAMERAS`` or ``--enable_cameras`` respectively.


0.15.12 (2024-04-16)
~~~~~~~~~~~~~~~~~~~~

Changed
^^^^^^^

* Replaced calls to the ``check_file_path`` function in the :mod:`omni.isaac.lab.sim.spawners.from_files`
  with the USD stage resolve identifier function. This helps speed up the loading of assets from file paths
  by avoiding Nucleus server calls.


0.15.11 (2024-04-15)
~~~~~~~~~~~~~~~~~~~~

Added
^^^^^

* Added the :meth:`omni.isaac.lab.sim.SimulationContext.has_rtx_sensors` method to check if any
  RTX-related sensors such as cameras have been created in the simulation. This is useful to determine
  if simulation requires RTX rendering during step or not.

Fixed
^^^^^

* Fixed the rendering of RTX-related sensors such as cameras inside the :class:`omni.isaac.lab.envs.RLTaskEnv` class.
  Earlier the rendering did not happen inside the step function, which caused the sensor data to be empty.


0.15.10 (2024-04-11)
~~~~~~~~~~~~~~~~~~~~

Fixed
^^^^^

* Fixed sharing of the same memory address between returned tensors from observation terms
  in the :class:`omni.isaac.lab.managers.ObservationManager` class. Earlier, the returned
  tensors could map to the same memory address, causing issues when the tensors were modified
  during scaling, clipping or other operations.


0.15.9 (2024-04-04)
~~~~~~~~~~~~~~~~~~~

Fixed
^^^^^

* Fixed assignment of individual termination terms inside the :class:`omni.isaac.lab.managers.TerminationManager`
  class. Earlier, the terms were being assigned their values through an OR operation which resulted in incorrect
  values. This regression was introduced in version 0.15.1.


0.15.8 (2024-04-02)
~~~~~~~~~~~~~~~~~~~

Added
^^^^^

* Added option to define ordering of points for the mesh-grid generation in the
  :func:`omni.isaac.lab.sensors.ray_caster.patterns.grid_pattern`. This parameter defaults to 'xy'
  for backward compatibility.


0.15.7 (2024-03-28)
~~~~~~~~~~~~~~~~~~~

Added
^^^^^

* Adds option to return indices/data in the specified query keys order in
  :class:`omni.isaac.lab.managers.SceneEntityCfg` class, and the respective
  :func:`omni.isaac.lab.utils.string.resolve_matching_names_values` and
  :func:`omni.isaac.lab.utils.string.resolve_matching_names` functions.


0.15.6 (2024-03-28)
~~~~~~~~~~~~~~~~~~~

Added
^^^^^

* Extended the :class:`omni.isaac.lab.app.AppLauncher` class to support the loading of experience files
  from the command line. This allows users to load a specific experience file when running the application
  (such as for multi-camera rendering or headless mode).

Changed
^^^^^^^

* Changed default loading of experience files in the :class:`omni.isaac.lab.app.AppLauncher` class from the ones
  provided by Isaac Sim to the ones provided in Isaac Lab's ``source/apps`` directory.


0.15.5 (2024-03-23)
~~~~~~~~~~~~~~~~~~~

Fixed
^^^^^

* Fixed the env origins in :meth:`_compute_env_origins_grid` of :class:`omni.isaac.lab.terrain.TerrainImporter`
  to match that obtained from the Isaac Sim :class:`omni.isaac.cloner.GridCloner` class.

Added
^^^^^

* Added unit test to ensure consistency between environment origins generated by IsaacSim's Grid Cloner and those
  produced by the TerrainImporter.


0.15.4 (2024-03-22)
~~~~~~~~~~~~~~~~~~~

Fixed
^^^^^

* Fixed the :class:`omni.isaac.lab.envs.mdp.actions.NonHolonomicActionCfg` class to use
  the correct variable when applying actions.


0.15.3 (2024-03-21)
~~~~~~~~~~~~~~~~~~~

Added
^^^^^

* Added unit test to check that :class:`omni.isaac.lab.scene.InteractiveScene` entity data is not shared between separate instances.

Fixed
^^^^^

* Moved class variables in :class:`omni.isaac.lab.scene.InteractiveScene` to correctly  be assigned as
  instance variables.
* Removed custom ``__del__`` magic method from :class:`omni.isaac.lab.scene.InteractiveScene`.


0.15.2 (2024-03-21)
~~~~~~~~~~~~~~~~~~~

Fixed
^^^^^

* Added resolving of relative paths for the main asset USD file when using the
  :class:`omni.isaac.lab.sim.converters.UrdfConverter` class. This is to ensure that the material paths are
  resolved correctly when the main asset file is moved to a different location.


0.15.1 (2024-03-19)
~~~~~~~~~~~~~~~~~~~

Fixed
^^^^^

* Fixed the imitation learning workflow example script, updating Isaac Lab and Robomimic API calls.
* Removed the resetting of :attr:`_term_dones` in the :meth:`omni.isaac.lab.managers.TerminationManager.reset`.
  Previously, the environment cleared out all the terms. However, it impaired reading the specific term's values externally.


0.15.0 (2024-03-17)
~~~~~~~~~~~~~~~~~~~

Deprecated
^^^^^^^^^^

* Renamed :class:`omni.isaac.lab.managers.RandomizationManager` to :class:`omni.isaac.lab.managers.EventManager`
  class for clarification as the manager takes care of events such as reset in addition to pure randomizations.
* Renamed :class:`omni.isaac.lab.managers.RandomizationTermCfg` to :class:`omni.isaac.lab.managers.EventTermCfg`
  for consistency with the class name change.


0.14.1 (2024-03-16)
~~~~~~~~~~~~~~~~~~~

Added
^^^^^

* Added simulation schemas for joint drive and fixed tendons. These can be configured for assets imported
  from file formats.
* Added logging of tendon properties to the articulation class (if they are present in the USD prim).


0.14.0 (2024-03-15)
~~~~~~~~~~~~~~~~~~~

Fixed
^^^^^

* Fixed the ordering of body names used in the :class:`omni.isaac.lab.assets.Articulation` class. Earlier,
  the body names were not following the same ordering as the bodies in the articulation. This led
  to issues when using the body names to access data related to the links from the articulation view
  (such as Jacobians, mass matrices, etc.).

Removed
^^^^^^^

* Removed the attribute :attr:`body_physx_view` from the :class:`omni.isaac.lab.assets.RigidObject`
  and :class:`omni.isaac.lab.assets.Articulation` classes. These were causing confusions when used
  with articulation view since the body names were not following the same ordering.


0.13.1 (2024-03-14)
~~~~~~~~~~~~~~~~~~~

Removed
^^^^^^^

* Removed the :mod:`omni.isaac.lab.compat` module. This module was used to provide compatibility
  with older versions of Isaac Sim. It is no longer needed since we have most of the functionality
  absorbed into the main classes.


0.13.0 (2024-03-12)
~~~~~~~~~~~~~~~~~~~

Added
^^^^^

* Added support for the following data types inside the :class:`omni.isaac.lab.sensors.Camera` class:
  ``instance_segmentation_fast`` and ``instance_id_segmentation_fast``. These are GPU-supported annotations
  and are faster than the regular annotations.

Fixed
^^^^^

* Fixed handling of semantic filtering inside the :class:`omni.isaac.lab.sensors.Camera` class. Earlier,
  the annotator was given ``semanticTypes`` as an argument. However, with Isaac Sim 2023.1, the annotator
  does not accept this argument. Instead the mapping needs to be set to the synthetic data interface directly.
* Fixed the return shape of colored images for segmentation data types inside the
  :class:`omni.isaac.lab.sensors.Camera` class. Earlier, the images were always returned as ``int32``. Now,
  they are casted to ``uint8`` 4-channel array before returning if colorization is enabled for the annotation type.

Removed
^^^^^^^

* Dropped support for ``instance_segmentation`` and ``instance_id_segmentation`` annotations in the
  :class:`omni.isaac.lab.sensors.Camera` class. Their "fast" counterparts should be used instead.
* Renamed the argument :attr:`omni.isaac.lab.sensors.CameraCfg.semantic_types` to
  :attr:`omni.isaac.lab.sensors.CameraCfg.semantic_filter`. This is more aligned with Replicator's terminology
  for semantic filter predicates.
* Replaced the argument :attr:`omni.isaac.lab.sensors.CameraCfg.colorize` with separate colorized
  arguments for each annotation type (:attr:`~omni.isaac.lab.sensors.CameraCfg.colorize_instance_segmentation`,
  :attr:`~omni.isaac.lab.sensors.CameraCfg.colorize_instance_id_segmentation`, and
  :attr:`~omni.isaac.lab.sensors.CameraCfg.colorize_semantic_segmentation`).


0.12.4 (2024-03-11)
~~~~~~~~~~~~~~~~~~~

Fixed
^^^^^


* Adapted randomization terms to deal with ``slice`` for the body indices. Earlier, the terms were not
  able to handle the slice object and were throwing an error.
* Added ``slice`` type-hinting to all body and joint related methods in the rigid body and articulation
  classes. This is to make it clear that the methods can handle both list of indices and slices.


0.12.3 (2024-03-11)
~~~~~~~~~~~~~~~~~~~

Fixed
^^^^^

* Added signal handler to the :class:`omni.isaac.lab.app.AppLauncher` class to catch the ``SIGINT`` signal
  and close the application gracefully. This is to prevent the application from crashing when the user
  presses ``Ctrl+C`` to close the application.


0.12.2 (2024-03-10)
~~~~~~~~~~~~~~~~~~~

Added
^^^^^

* Added observation terms for states of a rigid object in world frame.
* Added randomization terms to set root state with randomized orientation and joint state within user-specified limits.
* Added reward term for penalizing specific termination terms.

Fixed
^^^^^

* Improved sampling of states inside randomization terms. Earlier, the code did multiple torch calls
  for sampling different components of the vector. Now, it uses a single call to sample the entire vector.


0.12.1 (2024-03-09)
~~~~~~~~~~~~~~~~~~~

Added
^^^^^

* Added an option to the last actions observation term to get a specific term by name from the action manager.
  If None, the behavior remains the same as before (the entire action is returned).


0.12.0 (2024-03-08)
~~~~~~~~~~~~~~~~~~~

Added
^^^^^

* Added functionality to sample flat patches on a generated terrain. This can be configured using
  :attr:`omni.isaac.lab.terrains.SubTerrainBaseCfg.flat_patch_sampling` attribute.
* Added a randomization function for setting terrain-aware root state. Through this, an asset can be
  reset to a randomly sampled flat patches.

Fixed
^^^^^

* Separated normal and terrain-base position commands. The terrain based commands rely on the
  terrain to sample flat patches for setting the target position.
* Fixed command resample termination function.

Changed
^^^^^^^

* Added the attribute :attr:`omni.isaac.lab.envs.mdp.commands.UniformVelocityCommandCfg.heading_control_stiffness`
  to control the stiffness of the heading control term in the velocity command term. Earlier, this was
  hard-coded to 0.5 inside the term.

Removed
^^^^^^^

* Removed the function :meth:`sample_new_targets` in the terrain importer. Instead the attribute
  :attr:`omni.isaac.lab.terrains.TerrainImporter.flat_patches` should be used to sample new targets.


0.11.3 (2024-03-04)
~~~~~~~~~~~~~~~~~~~

Fixed
^^^^^

* Corrects the functions :func:`omni.isaac.lab.utils.math.axis_angle_from_quat` and :func:`omni.isaac.lab.utils.math.quat_error_magnitude`
  to accept tensors of the form (..., 4) instead of (N, 4). This brings us in line with our documentation and also upgrades one of our functions
  to handle higher dimensions.


0.11.2 (2024-03-04)
~~~~~~~~~~~~~~~~~~~

Added
^^^^^

* Added checks for default joint position and joint velocity in the articulation class. This is to prevent
  users from configuring values for these quantities that might be outside the valid range from the simulation.


0.11.1 (2024-02-29)
~~~~~~~~~~~~~~~~~~~

Added
^^^^^

* Replaced the default values for ``joint_ids`` and ``body_ids`` from ``None`` to ``slice(None)``
  in the :class:`omni.isaac.lab.managers.SceneEntityCfg`.
* Adapted rewards and observations terms so that the users can query a subset of joints and bodies.


0.11.0 (2024-02-27)
~~~~~~~~~~~~~~~~~~~

Removed
^^^^^^^

* Dropped support for Isaac Sim<=2022.2. As part of this, removed the components of :class:`omni.isaac.lab.app.AppLauncher`
  which handled ROS extension loading. We no longer need them in Isaac Sim>=2023.1 to control the load order to avoid crashes.
* Upgraded Dockerfile to use ISAACSIM_VERSION=2023.1.1 by default.


0.10.28 (2024-02-29)
~~~~~~~~~~~~~~~~~~~~

Added
^^^^^

* Implemented relative and moving average joint position action terms. These allow the user to specify
  the target joint positions as relative to the current joint positions or as a moving average of the
  joint positions over a window of time.


0.10.27 (2024-02-28)
~~~~~~~~~~~~~~~~~~~~

Added
^^^^^

* Added UI feature to start and stop animation recording in the stage when running an environment.
  To enable this feature, please pass the argument ``--disable_fabric`` to the environment script to allow
  USD read/write operations. Be aware that this will slow down the simulation.


0.10.26 (2024-02-26)
~~~~~~~~~~~~~~~~~~~~

Added
^^^^^

* Added a viewport camera controller class to the :class:`omni.isaac.lab.envs.BaseEnv`. This is useful
  for applications where the user wants to render the viewport from different perspectives even when the
  simulation is running in headless mode.


0.10.25 (2024-02-26)
~~~~~~~~~~~~~~~~~~~~

Fixed
^^^^^

* Ensures that all path arguments in :mod:`omni.isaac.lab.sim.utils` are cast to ``str``. Previously,
  we had handled path types as strings without casting.


0.10.24 (2024-02-26)
~~~~~~~~~~~~~~~~~~~~

Added
^^^^^

* Added tracking of contact time in the :class:`omni.isaac.lab.sensors.ContactSensor` class. Previously,
  only the air time was being tracked.
* Added contact force threshold, :attr:`omni.isaac.lab.sensors.ContactSensorCfg.force_threshold`, to detect
  when the contact sensor is in contact. Previously, this was set to hard-coded 1.0 in the sensor class.


0.10.23 (2024-02-21)
~~~~~~~~~~~~~~~~~~~~

Fixed
^^^^^

* Fixes the order of size arguments in :meth:`omni.isaac.lab.terrains.height_field.random_uniform_terrain`. Previously, the function would crash if the size along x and y were not the same.


0.10.22 (2024-02-14)
~~~~~~~~~~~~~~~~~~~~

Fixed
^^^^^

* Fixed "divide by zero" bug in :class:`~omni.isaac.lab.sim.SimulationContext` when setting gravity vector.
  Now, it is correctly disabled when the gravity vector is set to zero.


0.10.21 (2024-02-12)
~~~~~~~~~~~~~~~~~~~~

Fixed
^^^^^

* Fixed the printing of articulation joint information when the articulation has only one joint.
  Earlier, the function was performing a squeeze operation on the tensor, which caused an error when
  trying to index the tensor of shape (1,).


0.10.20 (2024-02-12)
~~~~~~~~~~~~~~~~~~~~

Added
^^^^^

* Adds :attr:`omni.isaac.lab.sim.PhysxCfg.enable_enhanced_determinism` to enable improved
  determinism from PhysX. Please note this comes at the expense of performance.


0.10.19 (2024-02-08)
~~~~~~~~~~~~~~~~~~~~

Fixed
^^^^^

* Fixed environment closing so that articulations, objects, and sensors are cleared properly.


0.10.18 (2024-02-05)
~~~~~~~~~~~~~~~~~~~~

Fixed
^^^^^

* Pinned :mod:`torch` version to 2.0.1 in the setup.py to keep parity version of :mod:`torch` supplied by
  Isaac 2023.1.1, and prevent version incompatibility between :mod:`torch` ==2.2 and
  :mod:`typing-extensions` ==3.7.4.3


0.10.17 (2024-02-02)
~~~~~~~~~~~~~~~~~~~~

Fixed
^^^^^^

* Fixed carb setting ``/app/livestream/enabled`` to be set as False unless live-streaming is specified
  by :class:`omni.isaac.lab.app.AppLauncher` settings. This fixes the logic of :meth:`SimulationContext.render`,
  which depended on the config in previous versions of Isaac defaulting to false for this setting.


0.10.16 (2024-01-29)
~~~~~~~~~~~~~~~~~~~~

Added
^^^^^^

* Added an offset parameter to the height scan observation term. This allows the user to specify the
  height offset of the scan from the tracked body. Previously it was hard-coded to be 0.5.


0.10.15 (2024-01-29)
~~~~~~~~~~~~~~~~~~~~

Fixed
^^^^^

* Fixed joint torque computation for implicit actuators. Earlier, the torque was always zero for implicit
  actuators. Now, it is computed approximately by applying the PD law.


0.10.14 (2024-01-22)
~~~~~~~~~~~~~~~~~~~~

Fixed
^^^^^

* Fixed the tensor shape of :attr:`omni.isaac.lab.sensors.ContactSensorData.force_matrix_w`. Earlier, the reshaping
  led to a mismatch with the data obtained from PhysX.


0.10.13 (2024-01-15)
~~~~~~~~~~~~~~~~~~~~

Fixed
^^^^^

* Fixed running of environments with a single instance even if the :attr:`replicate_physics`` flag is set to True.


0.10.12 (2024-01-10)
~~~~~~~~~~~~~~~~~~~~

Fixed
^^^^^

* Fixed indexing of source and target frames in the :class:`omni.isaac.lab.sensors.FrameTransformer` class.
  Earlier, it always assumed that the source frame body is at index 0. Now, it uses the body index of the
  source frame to compute the transformation.

Deprecated
^^^^^^^^^^

* Renamed quantities in the :class:`omni.isaac.lab.sensors.FrameTransformerData` class to be more
  consistent with the terminology used in the asset classes. The following quantities are deprecated:

  * ``target_rot_w`` -> ``target_quat_w``
  * ``source_rot_w`` -> ``source_quat_w``
  * ``target_rot_source`` -> ``target_quat_source``


0.10.11 (2024-01-08)
~~~~~~~~~~~~~~~~~~~~

Fixed
^^^^^

* Fixed attribute error raised when calling the :class:`omni.isaac.lab.envs.mdp.TerrainBasedPositionCommand`
  command term.
* Added a dummy function in :class:`omni.isaac.lab.terrain.TerrainImporter` that returns environment
  origins as terrain-aware sampled targets. This function should be implemented by child classes based on
  the terrain type.


0.10.10 (2023-12-21)
~~~~~~~~~~~~~~~~~~~~

Fixed
^^^^^

* Fixed reliance on non-existent ``Viewport`` in :class:`omni.isaac.lab.sim.SimulationContext` when loading livestreaming
  by ensuring that the extension ``omni.kit.viewport.window`` is enabled in :class:`omni.isaac.lab.app.AppLauncher` when
  livestreaming is enabled


0.10.9 (2023-12-21)
~~~~~~~~~~~~~~~~~~~

Fixed
^^^^^

* Fixed invalidation of physics views inside the asset and sensor classes. Earlier, they were left initialized
  even when the simulation was stopped. This caused issues when closing the application.


0.10.8 (2023-12-20)
~~~~~~~~~~~~~~~~~~~

Fixed
^^^^^

* Fixed the :class:`omni.isaac.lab.envs.mdp.actions.DifferentialInverseKinematicsAction` class
  to account for the offset pose of the end-effector.


0.10.7 (2023-12-19)
~~~~~~~~~~~~~~~~~~~

Fixed
^^^^^

* Added a check to ray-cast and camera sensor classes to ensure that the sensor prim path does not
  have a regex expression at its leaf. For instance, ``/World/Robot/camera_.*`` is not supported
  for these sensor types. This behavior needs to be fixed in the future.


0.10.6 (2023-12-19)
~~~~~~~~~~~~~~~~~~~

Added
^^^^^

* Added support for using articulations as visualization markers. This disables all physics APIs from
  the articulation and allows the user to use it as a visualization marker. It is useful for creating
  visualization markers for the end-effectors or base of the robot.

Fixed
^^^^^

* Fixed hiding of debug markers from secondary images when using the
  :class:`omni.isaac.lab.markers.VisualizationMarkers` class. Earlier, the properties were applied on
  the XForm prim instead of the Mesh prim.


0.10.5 (2023-12-18)
~~~~~~~~~~~~~~~~~~~

Fixed
^^^^^

* Fixed test ``check_base_env_anymal_locomotion.py``, which
  previously called :func:`torch.jit.load` with the path to a policy (which would work
  for a local file), rather than calling
  :func:`omni.isaac.lab.utils.assets.read_file` on the path to get the file itself.


0.10.4 (2023-12-14)
~~~~~~~~~~~~~~~~~~~

Fixed
^^^^^

* Fixed potentially breaking import of omni.kit.widget.toolbar by ensuring that
  if live-stream is enabled, then the :mod:`omni.kit.widget.toolbar`
  extension is loaded.

0.10.3 (2023-12-12)
~~~~~~~~~~~~~~~~~~~

Added
^^^^^

* Added the attribute :attr:`omni.isaac.lab.actuators.ActuatorNetMLPCfg.input_order`
  to specify the order of the input tensors to the MLP network.

Fixed
^^^^^

* Fixed computation of metrics for the velocity command term. Earlier, the norm was being computed
  over the entire batch instead of the last dimension.
* Fixed the clipping inside the :class:`omni.isaac.lab.actuators.DCMotor` class. Earlier, it was
  not able to handle the case when configured saturation limit was set to None.


0.10.2 (2023-12-12)
~~~~~~~~~~~~~~~~~~~

Fixed
^^^^^

* Added a check in the simulation stop callback in the :class:`omni.isaac.lab.sim.SimulationContext` class
  to not render when an exception is raised. The while loop in the callback was preventing the application
  from closing when an exception was raised.


0.10.1 (2023-12-06)
~~~~~~~~~~~~~~~~~~~

Added
^^^^^

* Added command manager class with terms defined by :class:`omni.isaac.lab.managers.CommandTerm`. This
  allow for multiple types of command generators to be used in the same environment.


0.10.0 (2023-12-04)
~~~~~~~~~~~~~~~~~~~

Changed
^^^^^^^

* Modified the sensor and asset base classes to use the underlying PhysX views instead of Isaac Sim views.
  Using Isaac Sim classes led to a very high load time (of the order of minutes) when using a scene with
  many assets. This is because Isaac Sim supports USD paths which are slow and not required.

Added
^^^^^

* Added faster implementation of USD stage traversal methods inside the :class:`omni.isaac.lab.sim.utils` module.
* Added properties :attr:`omni.isaac.lab.assets.AssetBase.num_instances` and
  :attr:`omni.isaac.lab.sensor.SensorBase.num_instances` to obtain the number of instances of the asset
  or sensor in the simulation respectively.

Removed
^^^^^^^

* Removed dependencies on Isaac Sim view classes. It is no longer possible to use :attr:`root_view` and
  :attr:`body_view`. Instead use :attr:`root_physx_view` and :attr:`body_physx_view` to access the underlying
  PhysX views.


0.9.55 (2023-12-03)
~~~~~~~~~~~~~~~~~~~

Fixed
^^^^^

* Fixed the Nucleus directory path in the :attr:`omni.isaac.lab.utils.assets.NVIDIA_NUCLEUS_DIR`.
  Earlier, it was referring to the ``NVIDIA/Assets`` directory instead of ``NVIDIA``.


0.9.54 (2023-11-29)
~~~~~~~~~~~~~~~~~~~

Fixed
^^^^^

* Fixed pose computation in the :class:`omni.isaac.lab.sensors.Camera` class to obtain them from XFormPrimView
  instead of using ``UsdGeomCamera.ComputeLocalToWorldTransform`` method. The latter is not updated correctly
  during GPU simulation.
* Fixed initialization of the annotator info in the class :class:`omni.isaac.lab.sensors.Camera`. Previously
  all dicts had the same memory address which caused all annotators to have the same info.
* Fixed the conversion of ``uint32`` warp arrays inside the :meth:`omni.isaac.lab.utils.array.convert_to_torch`
  method. PyTorch does not support this type, so it is converted to ``int32`` before converting to PyTorch tensor.
* Added render call inside :meth:`omni.isaac.lab.sim.SimulationContext.reset` to initialize Replicator
  buffers when the simulation is reset.


0.9.53 (2023-11-29)
~~~~~~~~~~~~~~~~~~~

Changed
^^^^^^^

* Changed the behavior of passing :obj:`None` to the :class:`omni.isaac.lab.actuators.ActuatorBaseCfg`
  class. Earlier, they were resolved to fixed default values. Now, they imply that the values are loaded
  from the USD joint drive configuration.

Added
^^^^^

* Added setting of joint armature and friction quantities to the articulation class.


0.9.52 (2023-11-29)
~~~~~~~~~~~~~~~~~~~

Changed
^^^^^^^

* Changed the warning print in :meth:`omni.isaac.lab.sim.utils.apply_nested` method
  to be more descriptive. Earlier, it was printing a warning for every instanced prim.
  Now, it only prints a warning if it could not apply the attribute to any of the prims.

Added
^^^^^

* Added the method :meth:`omni.isaac.lab.utils.assets.retrieve_file_path` to
  obtain the absolute path of a file on the Nucleus server or locally.

Fixed
^^^^^

* Fixed hiding of STOP button in the :class:`AppLauncher` class when running the
  simulation in headless mode.
* Fixed a bug with :meth:`omni.isaac.lab.sim.utils.clone` failing when the input prim path
  had no parent (example: "/Table").


0.9.51 (2023-11-29)
~~~~~~~~~~~~~~~~~~~

Changed
^^^^^^^

* Changed the :meth:`omni.isaac.lab.sensor.SensorBase.update` method to always recompute the buffers if
  the sensor is in visualization mode.

Added
^^^^^

* Added available entities to the error message when accessing a non-existent entity in the
  :class:`InteractiveScene` class.
* Added a warning message when the user tries to reference an invalid prim in the :class:`FrameTransformer` sensor.


0.9.50 (2023-11-28)
~~~~~~~~~~~~~~~~~~~

Added
^^^^^

* Hid the ``STOP`` button in the UI when running standalone Python scripts. This is to prevent
  users from accidentally clicking the button and stopping the simulation. They should only be able to
  play and pause the simulation from the UI.

Removed
^^^^^^^

* Removed :attr:`omni.isaac.lab.sim.SimulationCfg.shutdown_app_on_stop`. The simulation is always rendering
  if it is stopped from the UI. The user needs to close the window or press ``Ctrl+C`` to close the simulation.


0.9.49 (2023-11-27)
~~~~~~~~~~~~~~~~~~~

Added
^^^^^

* Added an interface class, :class:`omni.isaac.lab.managers.ManagerTermBase`, to serve as the parent class
  for term implementations that are functional classes.
* Adapted all managers to support terms that are classes and not just functions clearer. This allows the user to
  create more complex terms that require additional state information.


0.9.48 (2023-11-24)
~~~~~~~~~~~~~~~~~~~

Fixed
^^^^^

* Fixed initialization of drift in the :class:`omni.isaac.lab.sensors.RayCasterCamera` class.


0.9.47 (2023-11-24)
~~~~~~~~~~~~~~~~~~~

Fixed
^^^^^

* Automated identification of the root prim in the :class:`omni.isaac.lab.assets.RigidObject` and
  :class:`omni.isaac.lab.assets.Articulation` classes. Earlier, the root prim was hard-coded to
  the spawn prim path. Now, the class searches for the root prim under the spawn prim path.


0.9.46 (2023-11-24)
~~~~~~~~~~~~~~~~~~~

Fixed
^^^^^

* Fixed a critical issue in the asset classes with writing states into physics handles.
  Earlier, the states were written over all the indices instead of the indices of the
  asset that were being updated. This caused the physics handles to refresh the states
  of all the assets in the scene, which is not desirable.


0.9.45 (2023-11-24)
~~~~~~~~~~~~~~~~~~~

Added
^^^^^

* Added :class:`omni.isaac.lab.command_generators.UniformPoseCommandGenerator` to generate
  poses in the asset's root frame by uniformly sampling from a given range.


0.9.44 (2023-11-16)
~~~~~~~~~~~~~~~~~~~

Added
^^^^^

* Added methods :meth:`reset` and :meth:`step` to the :class:`omni.isaac.lab.envs.BaseEnv`. This unifies
  the environment interface for simple standalone applications with the class.


0.9.43 (2023-11-16)
~~~~~~~~~~~~~~~~~~~

Fixed
^^^^^

* Replaced subscription of physics play and stop events in the :class:`omni.isaac.lab.assets.AssetBase` and
  :class:`omni.isaac.lab.sensors.SensorBase` classes with subscription to time-line play and stop events.
  This is to prevent issues in cases where physics first needs to perform mesh cooking and handles are not
  available immediately. For instance, with deformable meshes.


0.9.42 (2023-11-16)
~~~~~~~~~~~~~~~~~~~

Fixed
^^^^^

* Fixed setting of damping values from the configuration for :class:`ActuatorBase` class. Earlier,
  the stiffness values were being set into damping when a dictionary configuration was passed to the
  actuator model.
* Added dealing with :class:`int` and :class:`float` values in the configurations of :class:`ActuatorBase`.
  Earlier, a type-error was thrown when integer values were passed to the actuator model.


0.9.41 (2023-11-16)
~~~~~~~~~~~~~~~~~~~

Fixed
^^^^^

* Fixed the naming and shaping issues in the binary joint action term.


0.9.40 (2023-11-09)
~~~~~~~~~~~~~~~~~~~

Fixed
^^^^^

* Simplified the manual initialization of Isaac Sim :class:`ArticulationView` class. Earlier, we basically
  copied the code from the Isaac Sim source code. Now, we just call their initialize method.

Changed
^^^^^^^

* Changed the name of attribute :attr:`default_root_state_w` to :attr:`default_root_state`. The latter is
  more correct since the data is actually in the local environment frame and not the simulation world frame.


0.9.39 (2023-11-08)
~~~~~~~~~~~~~~~~~~~

Fixed
^^^^^

* Changed the reference of private ``_body_view`` variable inside the :class:`RigidObject` class
  to the public ``body_view`` property. For a rigid object, the private variable is not defined.


0.9.38 (2023-11-07)
~~~~~~~~~~~~~~~~~~~

Changed
^^^^^^^

* Upgraded the :class:`omni.isaac.lab.envs.RLTaskEnv` class to support Gym 0.29.0 environment definition.

Added
^^^^^

* Added computation of ``time_outs`` and ``terminated`` signals inside the termination manager. These follow the
  definition mentioned in `Gym 0.29.0 <https://gymnasium.farama.org/tutorials/gymnasium_basics/handling_time_limits/>`_.
* Added proper handling of observation and action spaces in the :class:`omni.isaac.lab.envs.RLTaskEnv` class.
  These now follow closely to how Gym VecEnv handles the spaces.


0.9.37 (2023-11-06)
~~~~~~~~~~~~~~~~~~~

Fixed
^^^^^

* Fixed broken visualization in :mod:`omni.isaac.lab.sensors.FrameTramsformer` class by overwriting the
  correct ``_debug_vis_callback`` function.
* Moved the visualization marker configurations of sensors to their respective sensor configuration classes.
  This allows users to set these configurations from the configuration object itself.


0.9.36 (2023-11-03)
~~~~~~~~~~~~~~~~~~~

Fixed
^^^^^

* Added explicit deleting of different managers in the :class:`omni.isaac.lab.envs.BaseEnv` and
  :class:`omni.isaac.lab.envs.RLTaskEnv` classes. This is required since deleting the managers
  is order-sensitive (many managers need to be deleted before the scene is deleted).


0.9.35 (2023-11-02)
~~~~~~~~~~~~~~~~~~~

Fixed
^^^^^

* Fixed the error: ``'str' object has no attribute '__module__'`` introduced by adding the future import inside the
  :mod:`omni.isaac.lab.utils.warp.kernels` module. Warp language does not support the ``__future__`` imports.


0.9.34 (2023-11-02)
~~~~~~~~~~~~~~~~~~~

Fixed
^^^^^

* Added missing import of ``from __future__ import annotations`` in the :mod:`omni.isaac.lab.utils.warp`
  module. This is needed to have a consistent behavior across Python versions.


0.9.33 (2023-11-02)
~~~~~~~~~~~~~~~~~~~

Fixed
^^^^^

* Fixed the :class:`omni.isaac.lab.command_generators.NullCommandGenerator` class. Earlier,
  it was having a runtime error due to infinity in the resampling time range. Now, the class just
  overrides the parent methods to perform no operations.


0.9.32 (2023-11-02)
~~~~~~~~~~~~~~~~~~~

Changed
^^^^^^^

* Renamed the :class:`omni.isaac.lab.envs.RLEnv` class to :class:`omni.isaac.lab.envs.RLTaskEnv` to
  avoid confusions in terminologies between environments and tasks.


0.9.31 (2023-11-02)
~~~~~~~~~~~~~~~~~~~

Added
^^^^^

* Added the :class:`omni.isaac.lab.sensors.RayCasterCamera` class, as a ray-casting based camera for
  "distance_to_camera", "distance_to_image_plane" and "normals" annotations. It has the same interface and
  functionalities as the USD Camera while it is on average 30% faster.


0.9.30 (2023-11-01)
~~~~~~~~~~~~~~~~~~~

Fixed
^^^^^

* Added skipping of None values in the :class:`InteractiveScene` class when creating the scene from configuration
  objects. Earlier, it was throwing an error when the user passed a None value for a scene element.
* Added ``kwargs`` to the :class:`RLEnv` class to allow passing additional arguments from gym registry function.
  This is now needed since the registry function passes args beyond the ones specified in the constructor.


0.9.29 (2023-11-01)
~~~~~~~~~~~~~~~~~~~

Fixed
^^^^^

* Fixed the material path resolution inside the :class:`omni.isaac.lab.sim.converters.UrdfConverter` class.
  With Isaac Sim 2023.1, the material paths from the importer are always saved as absolute paths. This caused
  issues when the generated USD file was moved to a different location. The fix now resolves the material paths
  relative to the USD file location.


0.9.28 (2023-11-01)
~~~~~~~~~~~~~~~~~~~

Changed
^^^^^^^

* Changed the way the :func:`omni.isaac.lab.sim.spawners.from_files.spawn_ground_plane` function sets the
  height of the ground. Earlier, it was reading the height from the configuration object. Now, it expects the
  desired transformation as inputs to the function. This makes it consistent with the other spawner functions.


0.9.27 (2023-10-31)
~~~~~~~~~~~~~~~~~~~

Changed
^^^^^^^

* Removed the default value of the argument ``camel_case`` in setters of USD attributes. This is to avoid
  confusion with the naming of the attributes in the USD file.

Fixed
^^^^^

* Fixed the selection of material prim in the :class:`omni.isaac.lab.sim.spawners.materials.spawn_preview_surface`
  method. Earlier, the created prim was being selected in the viewport which interfered with the selection of
  prims by the user.
* Updated :class:`omni.isaac.lab.sim.converters.MeshConverter` to use a different stage than the default stage
  for the conversion. This is to avoid the issue of the stage being closed when the conversion is done.


0.9.26 (2023-10-31)
~~~~~~~~~~~~~~~~~~~

Added
^^^^^

* Added the sensor implementation for :class:`omni.isaac.lab.sensors.FrameTransformer` class. Currently,
  it handles obtaining the transformation between two frames in the same articulation.


0.9.25 (2023-10-27)
~~~~~~~~~~~~~~~~~~~

Added
^^^^^

* Added the :mod:`omni.isaac.lab.envs.ui` module to put all the UI-related classes in one place. This currently
  implements the :class:`omni.isaac.lab.envs.ui.BaseEnvWindow` and :class:`omni.isaac.lab.envs.ui.RLEnvWindow`
  classes. Users can inherit from these classes to create their own UI windows.
* Added the attribute :attr:`omni.isaac.lab.envs.BaseEnvCfg.ui_window_class_type` to specify the UI window class
  to be used for the environment. This allows the user to specify their own UI window class to be used for the
  environment.


0.9.24 (2023-10-27)
~~~~~~~~~~~~~~~~~~~

Changed
^^^^^^^

* Changed the behavior of setting up debug visualization for assets, sensors and command generators.
  Earlier it was raising an error if debug visualization was not enabled in the configuration object.
  Now it checks whether debug visualization is implemented and only sets up the callback if it is
  implemented.


0.9.23 (2023-10-27)
~~~~~~~~~~~~~~~~~~~

Fixed
^^^^^

* Fixed a typo in the :class:`AssetBase` and :class:`SensorBase` that effected the class destructor.
  Earlier, a tuple was being created in the constructor instead of the actual object.


0.9.22 (2023-10-26)
~~~~~~~~~~~~~~~~~~~

Added
^^^^^

* Added a :class:`omni.isaac.lab.command_generators.NullCommandGenerator` class for no command environments.
  This is easier to work with than having checks for :obj:`None` in the command generator.

Fixed
^^^^^

* Moved the randomization manager to the :class:`omni.isaac.lab.envs.BaseEnv` class with the default
  settings to reset the scene to the defaults specified in the configurations of assets.
* Moved command generator to the :class:`omni.isaac.lab.envs.RlEnv` class to have all task-specification
  related classes in the same place.


0.9.21 (2023-10-26)
~~~~~~~~~~~~~~~~~~~

Fixed
^^^^^

* Decreased the priority of callbacks in asset and sensor base classes. This may help in preventing
  crashes when warm starting the simulation.
* Fixed no rendering mode when running the environment from the GUI. Earlier the function
  :meth:`SimulationContext.set_render_mode` was erroring out.


0.9.20 (2023-10-25)
~~~~~~~~~~~~~~~~~~~

Fixed
^^^^^

* Changed naming in :class:`omni.isaac.lab.sim.SimulationContext.RenderMode` to use ``NO_GUI_OR_RENDERING``
  and ``NO_RENDERING`` instead of ``HEADLESS`` for clarity.
* Changed :class:`omni.isaac.lab.sim.SimulationContext` to be capable of handling livestreaming and
  offscreen rendering.
* Changed :class:`omni.isaac.lab.app.AppLauncher` envvar ``VIEWPORT_RECORD`` to the more descriptive
  ``OFFSCREEN_RENDER``.


0.9.19 (2023-10-25)
~~~~~~~~~~~~~~~~~~~

Added
^^^^^

* Added Gym observation and action spaces for the :class:`omni.isaac.lab.envs.RLEnv` class.


0.9.18 (2023-10-23)
~~~~~~~~~~~~~~~~~~~

Added
^^^^^

* Created :class:`omni.isaac.lab.sim.converters.asset_converter.AssetConverter` to serve as a base
  class for all asset converters.
* Added :class:`omni.isaac.lab.sim.converters.mesh_converter.MeshConverter` to handle loading and conversion
  of mesh files (OBJ, STL and FBX) into USD format.
* Added script ``convert_mesh.py`` to ``source/tools`` to allow users to convert a mesh to USD via command line arguments.

Changed
^^^^^^^

* Renamed the submodule :mod:`omni.isaac.lab.sim.loaders` to :mod:`omni.isaac.lab.sim.converters` to be more
  general with the functionality of the module.
* Updated ``check_instanceable.py`` script to convert relative paths to absolute paths.


0.9.17 (2023-10-22)
~~~~~~~~~~~~~~~~~~~

Added
^^^^^

* Added setters and getters for term configurations in the :class:`RandomizationManager`, :class:`RewardManager`
  and :class:`TerminationManager` classes. This allows the user to modify the term configurations after the
  manager has been created.
* Added the method :meth:`compute_group` to the :class:`omni.isaac.lab.managers.ObservationManager` class to
  compute the observations for only a given group.
* Added the curriculum term for modifying reward weights after certain environment steps.


0.9.16 (2023-10-22)
~~~~~~~~~~~~~~~~~~~

Added
^^^^^

* Added support for keyword arguments for terms in the :class:`omni.isaac.lab.managers.ManagerBase`.

Fixed
^^^^^

* Fixed resetting of buffers in the :class:`TerminationManager` class. Earlier, the values were being set
  to ``0.0`` instead of ``False``.


0.9.15 (2023-10-22)
~~~~~~~~~~~~~~~~~~~

Added
^^^^^

* Added base yaw heading and body acceleration into :class:`omni.isaac.lab.assets.RigidObjectData` class.
  These quantities are computed inside the :class:`RigidObject` class.

Fixed
^^^^^

* Fixed the :meth:`omni.isaac.lab.assets.RigidObject.set_external_force_and_torque` method to correctly
  deal with the body indices.
* Fixed a bug in the :meth:`omni.isaac.lab.utils.math.wrap_to_pi` method to prevent self-assignment of
  the input tensor.


0.9.14 (2023-10-21)
~~~~~~~~~~~~~~~~~~~

Added
^^^^^

* Added 2-D drift (i.e. along x and y) to the :class:`omni.isaac.lab.sensors.RayCaster` class.
* Added flags to the :class:`omni.isaac.lab.sensors.ContactSensorCfg` to optionally obtain the
  sensor origin and air time information. Since these are not required by default, they are
  disabled by default.

Fixed
^^^^^

* Fixed the handling of contact sensor history buffer in the :class:`omni.isaac.lab.sensors.ContactSensor` class.
  Earlier, the buffer was not being updated correctly.


0.9.13 (2023-10-20)
~~~~~~~~~~~~~~~~~~~

Fixed
^^^^^

* Fixed the issue with double :obj:`Ellipsis` when indexing tensors with multiple dimensions.
  The fix now uses :obj:`slice(None)` instead of :obj:`Ellipsis` to index the tensors.


0.9.12 (2023-10-18)
~~~~~~~~~~~~~~~~~~~

Fixed
^^^^^

* Fixed bugs in actuator model implementation for actuator nets. Earlier the DC motor clipping was not working.
* Fixed bug in applying actuator model in the :class:`omni.isaac.lab.asset.Articulation` class. The new
  implementation caches the outputs from explicit actuator model into the ``joint_pos_*_sim`` buffer to
  avoid feedback loops in the tensor operation.


0.9.11 (2023-10-17)
~~~~~~~~~~~~~~~~~~~

Added
^^^^^

* Added the support for semantic tags into the :class:`omni.isaac.lab.sim.spawner.SpawnerCfg` class. This allows
  the user to specify the semantic tags for a prim when spawning it into the scene. It follows the same format as
  Omniverse Replicator.


0.9.10 (2023-10-16)
~~~~~~~~~~~~~~~~~~~

Added
^^^^^

* Added ``--livestream`` and ``--ros`` CLI args to :class:`omni.isaac.lab.app.AppLauncher` class.
* Added a static function :meth:`omni.isaac.lab.app.AppLauncher.add_app_launcher_args`, which
  appends the arguments needed for :class:`omni.isaac.lab.app.AppLauncher` to the argument parser.

Changed
^^^^^^^

* Within :class:`omni.isaac.lab.app.AppLauncher`, removed ``REMOTE_DEPLOYMENT`` env-var processing
  in the favor of ``HEADLESS`` and ``LIVESTREAM`` env-vars. These have clearer uses and better parity
  with the CLI args.


0.9.9 (2023-10-12)
~~~~~~~~~~~~~~~~~~

Added
^^^^^

* Added the property :attr:`omni.isaac.lab.assets.Articulation.is_fixed_base` to the articulation class to
  check if the base of the articulation is fixed or floating.
* Added the task-space action term corresponding to the differential inverse-kinematics controller.

Fixed
^^^^^

* Simplified the :class:`omni.isaac.lab.controllers.DifferentialIKController` to assume that user provides the
  correct end-effector poses and Jacobians. Earlier it was doing internal frame transformations which made the
  code more complicated and error-prone.


0.9.8 (2023-09-30)
~~~~~~~~~~~~~~~~~~

Fixed
^^^^^

* Fixed the boundedness of class objects that register callbacks into the simulator.
  These include devices, :class:`AssetBase`, :class:`SensorBase` and :class:`CommandGenerator`.
  The fix ensures that object gets deleted when the user deletes the object.


0.9.7 (2023-09-26)
~~~~~~~~~~~~~~~~~~

Fixed
^^^^^

* Modified the :class:`omni.isaac.lab.markers.VisualizationMarkers` to use the
  :class:`omni.isaac.lab.sim.spawner.SpawnerCfg` class instead of their
  own configuration objects. This makes it consistent with the other ways to spawn assets in the scene.

Added
^^^^^

* Added the method :meth:`copy` to configclass to allow copying of configuration objects.


0.9.6 (2023-09-26)
~~~~~~~~~~~~~~~~~~

Fixed
^^^^^

* Changed class-level configuration classes to refer to class types using ``class_type`` attribute instead
  of ``cls`` or ``cls_name``.


0.9.5 (2023-09-25)
~~~~~~~~~~~~~~~~~~

Changed
^^^^^^^

* Added future import of ``annotations`` to have a consistent behavior across Python versions.
* Removed the type-hinting from docstrings to simplify maintenance of the documentation. All type-hints are
  now in the code itself.


0.9.4 (2023-08-29)
~~~~~~~~~~~~~~~~~~

Added
^^^^^

* Added :class:`omni.isaac.lab.scene.InteractiveScene`, as the central scene unit that contains all entities
  that are part of the simulation. These include the terrain, sensors, articulations, rigid objects etc.
  The scene groups the common operations of these entities and allows to access them via their unique names.
* Added :mod:`omni.isaac.lab.envs` module that contains environment definitions that encapsulate the different
  general (scene, action manager, observation manager) and RL-specific (reward and termination manager) managers.
* Added :class:`omni.isaac.lab.managers.SceneEntityCfg` to handle which scene elements are required by the
  manager's terms. This allows the manager to parse useful information from the scene elements, such as the
  joint and body indices, and pass them to the term.
* Added :class:`omni.isaac.lab.sim.SimulationContext.RenderMode` to handle different rendering modes based on
  what the user wants to update (viewport, cameras, or UI elements).

Fixed
^^^^^

* Fixed the :class:`omni.isaac.lab.command_generators.CommandGeneratorBase` to register a debug visualization
  callback similar to how sensors and robots handle visualization.


0.9.3 (2023-08-23)
~~~~~~~~~~~~~~~~~~

Added
^^^^^

* Enabled the `faulthander <https://docs.python.org/3/library/faulthandler.html>`_ to catch segfaults and print
  the stack trace. This is enabled by default in the :class:`omni.isaac.lab.app.AppLauncher` class.

Fixed
^^^^^

* Re-added the :mod:`omni.isaac.lab.utils.kit` to the ``compat`` directory and fixed all the references to it.
* Fixed the deletion of Replicator nodes for the :class:`omni.isaac.lab.sensors.Camera` class. Earlier, the
  Replicator nodes were not being deleted when the camera was deleted. However, this does not prevent the random
  crashes that happen when the camera is deleted.
* Fixed the :meth:`omni.isaac.lab.utils.math.convert_quat` to support both numpy and torch tensors.

Changed
^^^^^^^

* Renamed all the scripts inside the ``test`` directory to follow the convention:

  * ``test_<module_name>.py``: Tests for the module ``<module_name>`` using unittest.
  * ``check_<module_name>``: Check for the module ``<module_name>`` using python main function.


0.9.2 (2023-08-22)
~~~~~~~~~~~~~~~~~~

Added
^^^^^

* Added the ability to color meshes in the :class:`omni.isaac.lab.terrain.TerrainGenerator` class. Currently,
  it only supports coloring the mesh randomly (``"random"``), based on the terrain height (``"height"``), and
  no coloring (``"none"``).

Fixed
^^^^^

* Modified the :class:`omni.isaac.lab.terrain.TerrainImporter` class to configure visual and physics materials
  based on the configuration object.


0.9.1 (2023-08-18)
~~~~~~~~~~~~~~~~~~

Added
^^^^^

* Introduced three different rotation conventions in the :class:`omni.isaac.lab.sensors.Camera` class. These
  conventions are:

  * ``opengl``: the camera is looking down the -Z axis with the +Y axis pointing up
  * ``ros``: the camera is looking down the +Z axis with the +Y axis pointing down
  * ``world``: the camera is looking along the +X axis with the -Z axis pointing down

  These can be used to declare the camera offset in :class:`omni.isaac.lab.sensors.CameraCfg.OffsetCfg` class
  and in :meth:`omni.isaac.lab.sensors.Camera.set_world_pose` method. Additionally, all conventions are
  saved to :class:`omni.isaac.lab.sensors.CameraData` class for easy access.

Changed
^^^^^^^

* Adapted all the sensor classes to follow a structure similar to the :class:`omni.isaac.lab.assets.AssetBase`.
  Hence, the spawning and initialization of sensors manually by the users is avoided.
* Removed the :meth:`debug_vis` function since that this functionality is handled by a render callback automatically
  (based on the passed configuration for the :class:`omni.isaac.lab.sensors.SensorBaseCfg.debug_vis` flag).


0.9.0 (2023-08-18)
~~~~~~~~~~~~~~~~~~

Added
^^^^^

* Introduces a new set of asset interfaces. These interfaces simplify the spawning of assets into the scene
  and initializing the physics handle by putting that inside post-startup physics callbacks. With this, users
  no longer need to worry about the :meth:`spawn` and :meth:`initialize` calls.
* Added utility methods to :mod:`omni.isaac.lab.utils.string` module that resolve regex expressions based
  on passed list of target keys.

Changed
^^^^^^^

* Renamed all references of joints in an articulation from "dof" to "joint". This makes it consistent with the
  terminology used in robotics.

Deprecated
^^^^^^^^^^

* Removed the previous modules for objects and robots. Instead the :class:`Articulation` and :class:`RigidObject`
  should be used.


0.8.12 (2023-08-18)
~~~~~~~~~~~~~~~~~~~

Added
^^^^^

* Added other properties provided by ``PhysicsScene`` to the :class:`omni.isaac.lab.sim.SimulationContext`
  class to allow setting CCD, solver iterations, etc.
* Added commonly used functions to the :class:`SimulationContext` class itself to avoid having additional
  imports from Isaac Sim when doing simple tasks such as setting camera view or retrieving the simulation settings.

Fixed
^^^^^

* Switched the notations of default buffer values in :class:`omni.isaac.lab.sim.PhysxCfg` from multiplication
  to scientific notation to avoid confusion with the values.


0.8.11 (2023-08-18)
~~~~~~~~~~~~~~~~~~~

Added
^^^^^

* Adds utility functions and configuration objects in the :mod:`omni.isaac.lab.sim.spawners`
  to create the following prims in the scene:

  * :mod:`omni.isaac.lab.sim.spawners.from_file`: Create a prim from a USD/URDF file.
  * :mod:`omni.isaac.lab.sim.spawners.shapes`: Create USDGeom prims for shapes (box, sphere, cylinder, capsule, etc.).
  * :mod:`omni.isaac.lab.sim.spawners.materials`: Create a visual or physics material prim.
  * :mod:`omni.isaac.lab.sim.spawners.lights`: Create a USDLux prim for different types of lights.
  * :mod:`omni.isaac.lab.sim.spawners.sensors`: Create a USD prim for supported sensors.

Changed
^^^^^^^

* Modified the :class:`SimulationContext` class to take the default physics material using the material spawn
  configuration object.


0.8.10 (2023-08-17)
~~~~~~~~~~~~~~~~~~~

Added
^^^^^

* Added methods for defining different physics-based schemas in the :mod:`omni.isaac.lab.sim.schemas` module.
  These methods allow creating the schema if it doesn't exist at the specified prim path and modify
  its properties based on the configuration object.


0.8.9 (2023-08-09)
~~~~~~~~~~~~~~~~~~

Changed
^^^^^^^

* Moved the :class:`omni.isaac.lab.asset_loader.UrdfLoader` class to the :mod:`omni.isaac.lab.sim.loaders`
  module to make it more accessible to the user.


0.8.8 (2023-08-09)
~~~~~~~~~~~~~~~~~~

Added
^^^^^

* Added configuration classes and functions for setting different physics-based schemas in the
  :mod:`omni.isaac.lab.sim.schemas` module. These allow modifying properties of the physics solver
  on the asset using configuration objects.


0.8.7 (2023-08-03)
~~~~~~~~~~~~~~~~~~

Fixed
^^^^^

* Added support for `__post_init__ <https://docs.python.org/3/library/dataclasses.html#post-init-processing>`_ in
  the :class:`omni.isaac.lab.utils.configclass` decorator.


0.8.6 (2023-08-03)
~~~~~~~~~~~~~~~~~~

Added
^^^^^

* Added support for callable classes in the :class:`omni.isaac.lab.managers.ManagerBase`.


0.8.5 (2023-08-03)
~~~~~~~~~~~~~~~~~~

Fixed
^^^^^

* Fixed the :class:`omni.isaac.lab.markers.Visualizationmarkers` class so that the markers are not visible in camera rendering mode.

Changed
^^^^^^^

* Simplified the creation of the point instancer in the :class:`omni.isaac.lab.markers.Visualizationmarkers` class. It now creates a new
  prim at the next available prim path if a prim already exists at the given path.


0.8.4 (2023-08-02)
~~~~~~~~~~~~~~~~~~

Added
^^^^^

* Added the :class:`omni.isaac.lab.sim.SimulationContext` class to the :mod:`omni.isaac.lab.sim` module.
  This class inherits from the :class:`omni.isaac.core.simulation_context.SimulationContext` class and adds
  the ability to create a simulation context from a configuration object.


0.8.3 (2023-08-02)
~~~~~~~~~~~~~~~~~~

Changed
^^^^^^^

* Moved the :class:`ActuatorBase` class to the :mod:`omni.isaac.lab.actuators.actuator_base` module.
* Renamed the :mod:`omni.isaac.lab.actuators.actuator` module to :mod:`omni.isaac.lab.actuators.actuator_pd`
  to make it more explicit that it contains the PD actuator models.


0.8.2 (2023-08-02)
~~~~~~~~~~~~~~~~~~

Changed
^^^^^^^

* Cleaned up the :class:`omni.isaac.lab.terrain.TerrainImporter` class to take all the parameters from the configuration
  object. This makes it consistent with the other classes in the package.
* Moved the configuration classes for terrain generator and terrain importer into separate files to resolve circular
  dependency issues.


0.8.1 (2023-08-02)
~~~~~~~~~~~~~~~~~~

Fixed
^^^^^

* Added a hack into :class:`omni.isaac.lab.app.AppLauncher` class to remove Isaac Lab packages from the path before launching
  the simulation application. This prevents the warning messages that appears when the user launches the ``SimulationApp``.

Added
^^^^^

* Enabled necessary viewport extensions in the :class:`omni.isaac.lab.app.AppLauncher` class itself if ``VIEWPORT_ENABLED``
  flag is true.


0.8.0 (2023-07-26)
~~~~~~~~~~~~~~~~~~

Added
^^^^^

* Added the :class:`ActionManager` class to the :mod:`omni.isaac.lab.managers` module to handle actions in the
  environment through action terms.
* Added contact force history to the :class:`omni.isaac.lab.sensors.ContactSensor` class. The history is stored
  in the ``net_forces_w_history`` attribute of the sensor data.

Changed
^^^^^^^

* Implemented lazy update of buffers in the :class:`omni.isaac.lab.sensors.SensorBase` class. This allows the user
  to update the sensor data only when required, i.e. when the data is requested by the user. This helps avoid double
  computation of sensor data when a reset is called in the environment.

Deprecated
^^^^^^^^^^

* Removed the support for different backends in the sensor class. We only use Pytorch as the backend now.
* Removed the concept of actuator groups. They are now handled by the :class:`omni.isaac.lab.managers.ActionManager`
  class. The actuator models are now directly handled by the robot class itself.


0.7.4 (2023-07-26)
~~~~~~~~~~~~~~~~~~

Changed
^^^^^^^

* Changed the behavior of the :class:`omni.isaac.lab.terrains.TerrainImporter` class. It now expects the terrain
  type to be specified in the configuration object. This allows the user to specify everything in the configuration
  object and not have to do an explicit call to import a terrain.

Fixed
^^^^^

* Fixed setting of quaternion orientations inside the :class:`omni.isaac.lab.markers.Visualizationmarkers` class.
  Earlier, the orientation was being set into the point instancer in the wrong order (``wxyz`` instead of ``xyzw``).


0.7.3 (2023-07-25)
~~~~~~~~~~~~~~~~~~

Fixed
^^^^^

* Fixed the issue with multiple inheritance in the :class:`omni.isaac.lab.utils.configclass` decorator.
  Earlier, if the inheritance tree was more than one level deep and the lowest level configuration class was
  not updating its values from the middle level classes.


0.7.2 (2023-07-24)
~~~~~~~~~~~~~~~~~~

Added
^^^^^

* Added the method :meth:`replace` to the :class:`omni.isaac.lab.utils.configclass` decorator to allow
  creating a new configuration object with values replaced from keyword arguments. This function internally
  calls the `dataclasses.replace <https://docs.python.org/3/library/dataclasses.html#dataclasses.replace>`_.

Fixed
^^^^^

* Fixed the handling of class types as member values in the :meth:`omni.isaac.lab.utils.configclass`. Earlier it was
  throwing an error since class types were skipped in the if-else block.


0.7.1 (2023-07-22)
~~~~~~~~~~~~~~~~~~

Added
^^^^^

* Added the :class:`TerminationManager`, :class:`CurriculumManager`, and :class:`RandomizationManager` classes
  to the :mod:`omni.isaac.lab.managers` module to handle termination, curriculum, and randomization respectively.


0.7.0 (2023-07-22)
~~~~~~~~~~~~~~~~~~

Added
^^^^^

* Created a new :mod:`omni.isaac.lab.managers` module for all the managers related to the environment / scene.
  This includes the :class:`omni.isaac.lab.managers.ObservationManager` and :class:`omni.isaac.lab.managers.RewardManager`
  classes that were previously in the :mod:`omni.isaac.lab.utils.mdp` module.
* Added the :class:`omni.isaac.lab.managers.ManagerBase` class to handle the creation of managers.
* Added configuration classes for :class:`ObservationTermCfg` and :class:`RewardTermCfg` to allow easy creation of
  observation and reward terms.

Changed
^^^^^^^

* Changed the behavior of :class:`ObservationManager` and :class:`RewardManager` classes to accept the key ``func``
  in each configuration term to be a callable. This removes the need to inherit from the base class
  and allows more reusability of the functions across different environments.
* Moved the old managers to the :mod:`omni.isaac.lab.compat.utils.mdp` module.
* Modified the necessary scripts to use the :mod:`omni.isaac.lab.compat.utils.mdp` module.


0.6.2 (2023-07-21)
~~~~~~~~~~~~~~~~~~

Added
^^^^^

* Added the :mod:`omni.isaac.lab.command_generators` to generate different commands based on the desired task.
  It allows the user to generate commands for different tasks in the same environment without having to write
  custom code for each task.


0.6.1 (2023-07-16)
~~~~~~~~~~~~~~~~~~

Fixed
^^^^^

* Fixed the :meth:`omni.isaac.lab.utils.math.quat_apply_yaw` to compute the yaw quaternion correctly.

Added
^^^^^

* Added functions to convert string and callable objects in :mod:`omni.isaac.lab.utils.string`.


0.6.0 (2023-07-16)
~~~~~~~~~~~~~~~~~~

Added
^^^^^

* Added the argument :attr:`sort_keys` to the :meth:`omni.isaac.lab.utils.io.yaml.dump_yaml` method to allow
  enabling/disabling of sorting of keys in the output yaml file.

Fixed
^^^^^

* Fixed the ordering of terms in :mod:`omni.isaac.lab.utils.configclass` to be consistent in the order in which
  they are defined. Previously, the ordering was done alphabetically which made it inconsistent with the order in which
  the parameters were defined.

Changed
^^^^^^^

* Changed the default value of the argument :attr:`sort_keys` in the :meth:`omni.isaac.lab.utils.io.yaml.dump_yaml`
  method to ``False``.
* Moved the old config classes in :mod:`omni.isaac.lab.utils.configclass` to
  :mod:`omni.isaac.lab.compat.utils.configclass` so that users can still run their old code where alphabetical
  ordering was used.


0.5.0 (2023-07-04)
~~~~~~~~~~~~~~~~~~

Added
^^^^^

* Added a generalized :class:`omni.isaac.lab.sensors.SensorBase` class that leverages the ideas of views to
  handle multiple sensors in a single class.
* Added the classes :class:`omni.isaac.lab.sensors.RayCaster`, :class:`omni.isaac.lab.sensors.ContactSensor`,
  and :class:`omni.isaac.lab.sensors.Camera` that output a batched tensor of sensor data.

Changed
^^^^^^^

* Renamed the parameter ``sensor_tick`` to ``update_freq`` to make it more intuitive.
* Moved the old sensors in :mod:`omni.isaac.lab.sensors` to :mod:`omni.isaac.lab.compat.sensors`.
* Modified the standalone scripts to use the :mod:`omni.isaac.lab.compat.sensors` module.


0.4.4 (2023-07-05)
~~~~~~~~~~~~~~~~~~

Fixed
^^^^^

* Fixed the :meth:`omni.isaac.lab.terrains.trimesh.utils.make_plane` method to handle the case when the
  plane origin does not need to be centered.
* Added the :attr:`omni.isaac.lab.terrains.TerrainGeneratorCfg.seed` to make generation of terrains reproducible.
  The default value is ``None`` which means that the seed is not set.

Changed
^^^^^^^

* Changed the saving of ``origins`` in :class:`omni.isaac.lab.terrains.TerrainGenerator` class to be in CSV format
  instead of NPY format.


0.4.3 (2023-06-28)
~~~~~~~~~~~~~~~~~~

Added
^^^^^

* Added the :class:`omni.isaac.lab.markers.PointInstancerMarker` class that wraps around
  `UsdGeom.PointInstancer <https://graphics.pixar.com/usd/dev/api/class_usd_geom_point_instancer.html>`_
  to directly work with torch and numpy arrays.

Changed
^^^^^^^

* Moved the old markers in :mod:`omni.isaac.lab.markers` to :mod:`omni.isaac.lab.compat.markers`.
* Modified the standalone scripts to use the :mod:`omni.isaac.lab.compat.markers` module.


0.4.2 (2023-06-28)
~~~~~~~~~~~~~~~~~~

Added
^^^^^

* Added the sub-module :mod:`omni.isaac.lab.terrains` to allow procedural generation of terrains and supporting
  importing of terrains from different sources (meshes, usd files or default ground plane).


0.4.1 (2023-06-27)
~~~~~~~~~~~~~~~~~~

* Added the :class:`omni.isaac.lab.app.AppLauncher` class to allow controlled instantiation of
  the `SimulationApp <https://docs.omniverse.nvidia.com/py/isaacsim/source/extensions/omni.isaac.kit/docs/index.html>`_
  and extension loading for remote deployment and ROS bridges.

Changed
^^^^^^^

* Modified all standalone scripts to use the :class:`omni.isaac.lab.app.AppLauncher` class.


0.4.0 (2023-05-27)
~~~~~~~~~~~~~~~~~~

Added
^^^^^

* Added a helper class :class:`omni.isaac.lab.asset_loader.UrdfLoader` that converts a URDF file to instanceable USD
  file based on the input configuration object.


0.3.2 (2023-04-27)
~~~~~~~~~~~~~~~~~~

Fixed
^^^^^

* Added safe-printing of functions while using the :meth:`omni.isaac.lab.utils.dict.print_dict` function.


0.3.1 (2023-04-23)
~~~~~~~~~~~~~~~~~~

Added
^^^^^

* Added a modified version of ``lula_franka_gen.urdf`` which includes an end-effector frame.
* Added a standalone script ``play_rmpflow.py`` to show RMPFlow controller.

Fixed
^^^^^

* Fixed the splitting of commands in the :meth:`ActuatorGroup.compute` method. Earlier it was reshaping the
  commands to the shape ``(num_actuators, num_commands)`` which was causing the commands to be split incorrectly.
* Fixed the processing of actuator command in the :meth:`RobotBase._process_actuators_cfg` to deal with multiple
  command types when using "implicit" actuator group.

0.3.0 (2023-04-20)
~~~~~~~~~~~~~~~~~~

Fixed
^^^^^

* Added the destructor to the keyboard devices to unsubscribe from carb.

Added
^^^^^

* Added the :class:`Se2Gamepad` and :class:`Se3Gamepad` for gamepad teleoperation support.


0.2.8 (2023-04-10)
~~~~~~~~~~~~~~~~~~

Fixed
^^^^^

* Fixed bugs in :meth:`axis_angle_from_quat` in the ``omni.isaac.lab.utils.math`` to handle quaternion with negative w component.
* Fixed bugs in :meth:`subtract_frame_transforms` in the ``omni.isaac.lab.utils.math`` by adding the missing final rotation.


0.2.7 (2023-04-07)
~~~~~~~~~~~~~~~~~~

Fixed
^^^^^

* Fixed repetition in applying mimic multiplier for "p_abs" in the :class:`GripperActuatorGroup` class.
* Fixed bugs in :meth:`reset_buffers` in the :class:`RobotBase` and :class:`LeggedRobot` classes.

0.2.6 (2023-03-16)
~~~~~~~~~~~~~~~~~~

Added
^^^^^

* Added the :class:`CollisionPropertiesCfg` to rigid/articulated object and robot base classes.
* Added the :class:`PhysicsMaterialCfg` to the :class:`SingleArm` class for tool sites.

Changed
^^^^^^^

* Changed the default control mode of the :obj:`PANDA_HAND_MIMIC_GROUP_CFG` to be from ``"v_abs"`` to ``"p_abs"``.
  Using velocity control for the mimic group can cause the hand to move in a jerky manner.


0.2.5 (2023-03-08)
~~~~~~~~~~~~~~~~~~

Fixed
^^^^^

* Fixed the indices used for the Jacobian and dynamics quantities in the :class:`MobileManipulator` class.


0.2.4 (2023-03-04)
~~~~~~~~~~~~~~~~~~

Added
^^^^^

* Added :meth:`apply_nested_physics_material` to the ``omni.isaac.lab.utils.kit``.
* Added the :meth:`sample_cylinder` to sample points from a cylinder's surface.
* Added documentation about the issue in using instanceable asset as markers.

Fixed
^^^^^

* Simplified the physics material application in the rigid object and legged robot classes.

Removed
^^^^^^^

* Removed the ``geom_prim_rel_path`` argument in the :class:`RigidObjectCfg.MetaInfoCfg` class.


0.2.3 (2023-02-24)
~~~~~~~~~~~~~~~~~~

Fixed
^^^^^

* Fixed the end-effector body index used for getting the Jacobian in the :class:`SingleArm` and :class:`MobileManipulator` classes.


0.2.2 (2023-01-27)
~~~~~~~~~~~~~~~~~~

Fixed
^^^^^

* Fixed the :meth:`set_world_pose_ros` and :meth:`set_world_pose_from_view` in the :class:`Camera` class.

Deprecated
^^^^^^^^^^

* Removed the :meth:`set_world_pose_from_ypr` method from the :class:`Camera` class.


0.2.1 (2023-01-26)
~~~~~~~~~~~~~~~~~~

Fixed
^^^^^

* Fixed the :class:`Camera` class to support different fisheye projection types.


0.2.0 (2023-01-25)
~~~~~~~~~~~~~~~~~~

Added
^^^^^

* Added support for warp backend in camera utilities.
* Extended the ``play_camera.py`` with ``--gpu`` flag to use GPU replicator backend.

0.1.1 (2023-01-24)
~~~~~~~~~~~~~~~~~~

Fixed
^^^^^

* Fixed setting of physics material on the ground plane when using :meth:`omni.isaac.lab.utils.kit.create_ground_plane` function.


0.1.0 (2023-01-17)
~~~~~~~~~~~~~~~~~~

Added
^^^^^

* Initial release of the extension with experimental API.
* Available robot configurations:

  * **Quadrupeds:** Unitree A1, ANYmal B, ANYmal C
  * **Single-arm manipulators:** Franka Emika arm, UR5
  * **Mobile manipulators:** Clearpath Ridgeback with Franka Emika arm or UR5<|MERGE_RESOLUTION|>--- conflicted
+++ resolved
@@ -1,25 +1,26 @@
 Changelog
 ---------
 
+0.22.11 (2024-09-10)
+~~~~~~~~~~~~~~~~~~~
+
+Added
+^^^^^
+
+* Added config class, support, and tests for MJCF conversion via standalone python scripts.
+
+
 0.22.10 (2024-09-09)
-<<<<<<< HEAD
-~~~~~~~~~~~~~~~~~~~
-=======
-~~~~~~~~~~~~~~~~~~~~
->>>>>>> 710f64d4
-
-Added
-^^^^^
-
-<<<<<<< HEAD
-* Added config class, support, and tests for MJCF conversion via standalone python scripts.
-=======
+~~~~~~~~~~~~~~~~~~~
+
+Added
+^^^^^
+
 * Added a seed parameter to the :attr:`omni.isaac.lab.envs.ManagerBasedEnvCfg` and :attr:`omni.isaac.lab.envs.DirectRLEnvCfg`
   classes to set the seed for the environment. This seed is used to initialize the random number generator for the environment.
 * Adapted the workflow scripts to set the seed for the environment using the seed specified in the learning agent's configuration
   file or the command line argument. This ensures that the simulation results are reproducible across different runs.
 
->>>>>>> 710f64d4
 
 0.22.9 (2024-09-08)
 ~~~~~~~~~~~~~~~~~~~
