--- conflicted
+++ resolved
@@ -1,15 +1,15 @@
 Changelog
 ---------
 
-<<<<<<< HEAD
-0.27.9 (2024-10-30)
+0.27.12 (2024-01-04)
 ~~~~~~~~~~~~~~~~~~~
 
 Removed
 ^^^^^^^
 
 * Removed TensorDict usage in favor of Python dictionary in sensors
-=======
+
+
 0.27.11 (2024-10-31)
 ~~~~~~~~~~~~~~~~~~~~
 
@@ -49,7 +49,6 @@
 
 * Added sanity check if the term is a valid type inside the command manager.
 * Corrected the iteration over ``group_cfg_items`` inside the observation manager.
->>>>>>> 799e0f98
 
 
 0.27.7 (2024-10-28)
