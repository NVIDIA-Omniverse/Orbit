--- conflicted
+++ resolved
@@ -1,9 +1,16 @@
 Changelog
 ---------
 
-<<<<<<< HEAD
-0.22.5 (2024-08-30)
-=======
+0.22.7 (2024-09-05)
+~~~~~~~~~~~~~~~~~~~
+
+Fixed
+^^^^^
+
+* Adapted the ``A`` and ``D`` button bindings inside :meth:`omni.isaac.lab.device.Se3Keyboard` to make them now
+  more-intuitive to control the y-axis motion based on the right-hand rule.
+
+
 0.22.6 (2024-08-29)
 ~~~~~~~~~~~~~~~~~~~
 
@@ -15,20 +22,14 @@
 
 
 0.22.5 (2024-08-29)
->>>>>>> b01447d6
-~~~~~~~~~~~~~~~~~~~
-
-Fixed
-^^^^^
-
-<<<<<<< HEAD
-* Keyboard  :meth:`omni.isaac.lab.device.Se3Keyboard._create_key_bindings` now has A binded to +y axis(was -y) and D 
-  binded to -y axis(was +y), this is now in accordance with both keyboard device documentation and right hand rule.
-=======
+~~~~~~~~~~~~~~~~~~~
+
+Fixed
+^^^^^
+
 * Added missing SI units to the documentation of :class:`omni.isaac.lab.sensors.Camera` and
   :class:`omni.isaac.lab.sensors.RayCasterCamera`.
 * Added test to check :attr:`omni.isaac.lab.sensors.RayCasterCamera.set_intrinsic_matrices`
->>>>>>> b01447d6
 
 
 0.22.4 (2024-08-29)
