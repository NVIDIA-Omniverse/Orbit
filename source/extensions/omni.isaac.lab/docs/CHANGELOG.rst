--- conflicted
+++ resolved
@@ -1,8 +1,7 @@
 Changelog
 ---------
 
-<<<<<<< HEAD
-0.20.4 (2024-08-02)
+0.20.6 (2024-08-02)
 ~~~~~~~~~~~~~~~~~~~
 
 Changed
@@ -13,7 +12,8 @@
   all the functions of the rigid object class making the hierarchy redundant. Now, the articulation class
   is a standalone class that does not inherit from the rigid object class. This does add some code
   duplication but the simplicity and clarity of the code is improved.
-=======
+
+
 0.20.5 (2024-08-02)
 ~~~~~~~~~~~~~~~~~~~
 
@@ -35,7 +35,6 @@
   configuration. This caused the terrains to be re-generated even when the same configuration was used.
   Now, the numpy random generator is seeded with the same seed to ensure that the difficulty levels are
   sampled in the same order between different runs.
->>>>>>> 809d090d
 
 
 0.20.3 (2024-08-02)
