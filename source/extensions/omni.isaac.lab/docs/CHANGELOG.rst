Changelog
---------

<<<<<<< HEAD
0.17.14 (2024-06-13)
~~~~~~~~~~~~~~~~~~~~
=======
0.19.4 (2024-07-13)
~~~~~~~~~~~~~~~~~~~

Fixed
^^^^^

* Added the call to "startup" events when using the :class:`~omni.isaac.lab.envs.ManagerBasedEnv` class.
  Earlier, the "startup" events were not being called when the environment was initialized. This issue
  did not occur when using the :class:`~omni.isaac.lab.envs.ManagerBasedRLEnv` class since the "startup"
  events were called in the constructor.


0.19.3 (2024-07-13)
~~~~~~~~~~~~~~~~~~~

Added
^^^^^

* Added schemas for setting and modifying deformable body properties on a USD prim.
* Added API to spawn a deformable body material in the simulation.
* Added APIs to spawn rigid and deformable meshes of primitive shapes (cone, cylinder, sphere, box, capsule)
  in the simulation. This is possible through the :mod:`omni.isaac.lab.sim.spawners.meshes` module.


0.19.2 (2024-07-05)
~~~~~~~~~~~~~~~~~~~

Changed
^^^^^^^

* Modified cloning scheme based on the attribute :attr:`~omni.isaac.lab.scene.InteractiveSceneCfg.replicate_physics`
  to determine whether environment is homogeneous or heterogeneous.


0.19.1 (2024-07-05)
~~~~~~~~~~~~~~~~~~~

Added
^^^^^

* Added a lidar pattern function :func:`~omni.isaac.lab.sensors.ray_caster.patterns.patterns.lidar_pattern` with
  corresponding config :class:`~omni.isaac.lab.sensors.ray_caster.patterns_cfg.LidarPatternCfg`.


0.19.0 (2024-07-04)
~~~~~~~~~~~~~~~~~~~

Fixed
^^^^^

* Fixed parsing of articulations with nested rigid links while using the :class:`omni.isaac.lab.assets.Articulation`
  class. Earlier, the class initialization failed when the articulation had nested rigid links since the rigid
  links were not being parsed correctly by the PhysX view.

Removed
^^^^^^^

* Removed the attribute :attr:`body_physx_view` from the :class:`omni.isaac.lab.assets.Articulation` and
  :class:`omni.isaac.lab.assets.RigidObject` classes. These were causing confusions when used with articulation
  view since the body names were not following the same ordering.
* Dropped support for Isaac Sim 2023.1.1. The minimum supported version is now Isaac Sim 4.0.0.


0.18.6 (2024-07-01)
~~~~~~~~~~~~~~~~~~~

Fixed
^^^^^

* Fixed the environment stepping logic. Earlier, the environments' rendering logic was updating the kit app which
  would in turn step the physics :attr:`omni.isaac.lab.sim.SimulationCfg.render_interval` times. Now, a render
  call only does rendering and does not step the physics.


0.18.5 (2024-06-26)
~~~~~~~~~~~~~~~~~~~

Fixed
^^^^^

* Fixed the gravity vector direction used inside the :class:`omni.isaac.lab.assets.RigidObjectData`class.
  Earlier, the gravity direction was hard-coded as (0, 0, -1) which may be different from the actual
  gravity direction in the simulation. Now, the gravity direction is obtained from the simulation context
  and used to compute the projection of the gravity vector on the object.


0.18.4 (2024-06-26)
~~~~~~~~~~~~~~~~~~~

Fixed
^^^^^

* Fixed double reference count of the physics sim view inside the asset classes. This was causing issues
  when destroying the asset class instance since the physics sim view was not being properly released.

Added
^^^^^

* Added the attribute :attr:`~omni.isaac.lab.assets.AssetBase.is_initialized` to check if the asset and sensor
  has been initialized properly. This can be used to ensure that the asset or sensor is ready to use in the simulation.


0.18.3 (2024-06-25)
~~~~~~~~~~~~~~~~~~~

Fixed
^^^^^

* Fixed the docstrings at multiple places related to the different buffer implementations inside the
  :mod:`omni.isaac.lab.utils.buffers` module. The docstrings were not clear and did not provide enough
  information about the classes and their methods.

Added
^^^^^

* Added the field for fixed tendom names in the :class:`omni.isaac.lab.assets.ArticulationData` class.
  Earlier, this information was not exposed which was inconsistent with other name related information
  such as joint or body names.

Changed
^^^^^^^

* Renamed the fields ``min_num_time_lags`` and ``max_num_time_lags`` to ``min_delay`` and
  ``max_delay`` in the :class:`omni.isaac.lab.actuators.DelayedPDActuatorCfg` class. This is to make
  the naming simpler to understand.


0.18.2 (2024-06-25)
~~~~~~~~~~~~~~~~~~~

Changed
^^^^^^^

* Moved the configuration for tile-rendered camera into its own file named ``tiled_camera_cfg.py``.
  This makes it easier to follow where the configuration is located and how it is related to the class.


0.18.1 (2024-06-25)
~~~~~~~~~~~~~~~~~~~

Changed
^^^^^^^

* Ensured that a parity between class and its configuration class is explicitly visible in the
  :mod:`omni.isaac.lab.envs` module. This makes it easier to follow where definitions are located and how
  they are related. This should not be a breaking change as the classes are still accessible through the same module.


0.18.0 (2024-06-13)
~~~~~~~~~~~~~~~~~~~

Fixed
^^^^^

* Fixed the rendering logic to render at the specified interval. Earlier, the substep parameter had no effect and rendering
  would happen once every env.step() when active.
>>>>>>> 7937a186

Changed
^^^^^^^

<<<<<<< HEAD
* Performance improvements for material randomization in events.
* Added minimum randomization frequency for reset mode randomizations.
=======
* Renamed :attr:`omni.isaac.lab.sim.SimulationCfg.substeps` to :attr:`omni.isaac.lab.sim.SimulationCfg.render_interval`.
  The render logic is now integrated in the decimation loop of the environment.
>>>>>>> 7937a186


0.17.13 (2024-06-13)
~~~~~~~~~~~~~~~~~~~~

Fixed
^^^^^

* Fixed the orientation reset logic in :func:`omni.isaac.lab.envs.mdp.events.reset_root_state_uniform` to make it relative to
  the default orientation. Earlier, the position was sampled relative to the default and the orientation not.


0.17.12 (2024-06-13)
~~~~~~~~~~~~~~~~~~~~

Added
^^^^^

* Added the class :class:`omni.isaac.lab.utils.buffers.TimestampedBuffer` to store timestamped data.

Changed
^^^^^^^

* Added time-stamped buffers in the classes :class:`omni.isaac.lab.assets.RigidObjectData` and :class:`omni.isaac.lab.assets.ArticulationData`
  to update some values lazily and avoid unnecessary computations between physics updates. Before, all the data was always
  updated at every step, even if it was not used by the task.


0.17.11 (2024-05-30)
~~~~~~~~~~~~~~~~~~~~

Fixed
^^^^^

* Fixed :class:`omni.isaac.lab.sensor.ContactSensor` not loading correctly in extension mode.
  Earlier, the :attr:`omni.isaac.lab.sensor.ContactSensor.body_physx_view` was not initialized when
  :meth:`omni.isaac.lab.sensor.ContactSensor._debug_vis_callback` is called which references it.


0.17.10 (2024-05-30)
~~~~~~~~~~~~~~~~~~~~

Fixed
^^^^^

* Fixed compound classes being directly assigned in ``default_factory`` generator method
  :meth:`omni.isaac.lab.utils.configclass._return_f`, which resulted in shared references such that modifications to
  compound objects were reflected across all instances generated from the same ``default_factory`` method.


0.17.9 (2024-05-30)
~~~~~~~~~~~~~~~~~~~

Added
^^^^^

* Added ``variants`` attribute to the :class:`omni.isaac.lab.sim.from_files.UsdFileCfg` class to select USD
  variants when loading assets from USD files.


0.17.8 (2024-05-28)
~~~~~~~~~~~~~~~~~~~

Fixed
^^^^^

* Implemented the reset methods in the action terms to avoid returning outdated data.


0.17.7 (2024-05-28)
~~~~~~~~~~~~~~~~~~~

Added
^^^^^

* Added debug visualization utilities in the :class:`omni.isaac.lab.managers.ActionManager` class.


0.17.6 (2024-05-27)
~~~~~~~~~~~~~~~~~~~

Added
^^^^^

* Added ``wp.init()`` call in Warp utils.


0.17.5 (2024-05-22)
~~~~~~~~~~~~~~~~~~~

Changed
^^^^^^^

* Websocket livestreaming is no longer supported. Valid livestream options are {0, 1, 2}.
* WebRTC livestream is now set with livestream=2.


0.17.4 (2024-05-17)
~~~~~~~~~~~~~~~~~~~

Changed
^^^^^^^

* Modified the noise functions to also support add, scale, and abs operations on the data. Added aliases
  to ensure backward compatibility with the previous functions.

  * Added :attr:`omni.isaac.lab.utils.noise.NoiseCfg.operation` for the different operations.
  * Renamed ``constant_bias_noise`` to :func:`omni.isaac.lab.utils.noise.constant_noise`.
  * Renamed ``additive_uniform_noise`` to :func:`omni.isaac.lab.utils.noise.uniform_noise`.
  * Renamed ``additive_gaussian_noise`` to :func:`omni.isaac.lab.utils.noise.gaussian_noise`.


0.17.3 (2024-05-15)
~~~~~~~~~~~~~~~~~~~

Fixed
^^^^^

* Set ``hide_ui`` flag in the app launcher for livestream.
* Fix native client livestream extensions.


0.17.2 (2024-05-09)
~~~~~~~~~~~~~~~~~~~

Changed
^^^^^^^

* Renamed ``_range`` to ``distribution_params`` in ``events.py`` for methods that defined a distribution.
* Apply additive/scaling randomization noise on default data instead of current data.
* Changed material bucketing logic to prevent exceeding 64k materials.

Fixed
^^^^^

* Fixed broadcasting issues with indexing when environment and joint IDs are provided.
* Fixed incorrect tensor dimensions when setting a subset of environments.

Added
^^^^^

* Added support for randomization of fixed tendon parameters.
* Added support for randomization of dof limits.
* Added support for randomization of gravity.
* Added support for Gaussian sampling.
* Added default buffers to Articulation/Rigid object data classes for randomization.


0.17.1 (2024-05-10)
~~~~~~~~~~~~~~~~~~~

Fixed
^^^^^

* Added attribute :attr:`omni.isaac.lab.sim.converters.UrdfConverterCfg.override_joint_dynamics` to properly parse
  joint dynamics in :class:`omni.isaac.lab.sim.converters.UrdfConverter`.


0.17.0 (2024-05-07)
~~~~~~~~~~~~~~~~~~~

Changed
^^^^^^^

* Renamed ``BaseEnv`` to :class:`omni.isaac.lab.envs.ManagerBasedEnv`.
* Renamed ``base_env.py`` to ``manager_based_env.py``.
* Renamed ``BaseEnvCfg`` to :class:`omni.isaac.lab.envs.ManagerBasedEnvCfg`.
* Renamed ``RLTaskEnv`` to :class:`omni.isaac.lab.envs.ManagerBasedRLEnv`.
* Renamed ``rl_task_env.py`` to ``manager_based_rl_env.py``.
* Renamed ``RLTaskEnvCfg`` to :class:`omni.isaac.lab.envs.ManagerBasedRLEnvCfg`.
* Renamed ``rl_task_env_cfg.py`` to ``rl_env_cfg.py``.
* Renamed ``OIGEEnv`` to :class:`omni.isaac.lab.envs.DirectRLEnv`.
* Renamed ``oige_env.py`` to ``direct_rl_env.py``.
* Renamed ``RLTaskEnvWindow`` to :class:`omni.isaac.lab.envs.ui.ManagerBasedRLEnvWindow`.
* Renamed ``rl_task_env_window.py`` to ``manager_based_rl_env_window.py``.
* Renamed all references of ``BaseEnv``, ``BaseEnvCfg``, ``RLTaskEnv``, ``RLTaskEnvCfg``,  ``OIGEEnv``, and ``RLTaskEnvWindow``.

Added
^^^^^

* Added direct workflow base class :class:`omni.isaac.lab.envs.DirectRLEnv`.


0.16.4 (2024-05-06)
~~~~~~~~~~~~~~~~~~~~

Changed
^^^^^^^

* Added :class:`omni.isaac.lab.sensors.TiledCamera` to support tiled rendering with RGB and depth.


0.16.3 (2024-04-26)
~~~~~~~~~~~~~~~~~~~

Fixed
^^^^^

* Fixed parsing of filter prim path expressions in the :class:`omni.isaac.lab.sensors.ContactSensor` class.
  Earlier, the filter prim paths given to the physics view was not being parsed since they were specified as
  regex expressions instead of glob expressions.


0.16.2 (2024-04-25)
~~~~~~~~~~~~~~~~~~~~

Changed
^^^^^^^

* Simplified the installation procedure, isaaclab -e is no longer needed
* Updated torch dependency to 2.2.2


0.16.1 (2024-04-20)
~~~~~~~~~~~~~~~~~~~

Added
^^^^^

* Added attribute :attr:`omni.isaac.lab.sim.ArticulationRootPropertiesCfg.fix_root_link` to fix the root link
  of an articulation to the world frame.


0.16.0 (2024-04-16)
~~~~~~~~~~~~~~~~~~~

Added
^^^^^

* Added the function :meth:`omni.isaac.lab.utils.math.quat_unique` to standardize quaternion representations,
  i.e. always have a non-negative real part.
* Added events terms for randomizing mass by scale, simulation joint properties (stiffness, damping, armature,
  and friction)

Fixed
^^^^^

* Added clamping of joint positions and velocities in event terms for resetting joints. The simulation does not
  throw an error if the set values are out of their range. Hence, users are expected to clamp them before setting.
* Fixed :class:`omni.isaac.lab.envs.mdp.EMAJointPositionToLimitsActionCfg` to smoothen the actions
  at environment frequency instead of simulation frequency.

* Renamed the following functions in :meth:`omni.isaac.lab.envs.mdp` to avoid confusions:

  * Observation: :meth:`joint_pos_norm` -> :meth:`joint_pos_limit_normalized`
  * Action: :class:`ExponentialMovingAverageJointPositionAction` -> :class:`EMAJointPositionToLimitsAction`
  * Termination: :meth:`base_height` -> :meth:`root_height_below_minimum`
  * Termination: :meth:`joint_pos_limit` -> :meth:`joint_pos_out_of_limit`
  * Termination: :meth:`joint_pos_manual_limit` -> :meth:`joint_pos_out_of_manual_limit`
  * Termination: :meth:`joint_vel_limit` -> :meth:`joint_vel_out_of_limit`
  * Termination: :meth:`joint_vel_manual_limit` -> :meth:`joint_vel_out_of_manual_limit`
  * Termination: :meth:`joint_torque_limit` -> :meth:`joint_effort_out_of_limit`

Deprecated
^^^^^^^^^^

* Deprecated the function :meth:`omni.isaac.lab.envs.mdp.add_body_mass` in favor of
  :meth:`omni.isaac.lab.envs.mdp.randomize_rigid_body_mass`. This supports randomizing the mass based on different
  operations (add, scale, or set) and sampling distributions.


0.15.13 (2024-04-16)
~~~~~~~~~~~~~~~~~~~~

Changed
^^^^^^^

* Improved startup performance by enabling rendering-based extensions only when necessary and caching of nucleus directory.
* Renamed the flag ``OFFSCREEN_RENDER`` or ``--offscreen_render`` to ``ENABLE_CAMERAS`` or ``--enable_cameras`` respectively.


0.15.12 (2024-04-16)
~~~~~~~~~~~~~~~~~~~~

Changed
^^^^^^^

* Replaced calls to the ``check_file_path`` function in the :mod:`omni.isaac.lab.sim.spawners.from_files`
  with the USD stage resolve identifier function. This helps speed up the loading of assets from file paths
  by avoiding Nucleus server calls.


0.15.11 (2024-04-15)
~~~~~~~~~~~~~~~~~~~~

Added
^^^^^

* Added the :meth:`omni.isaac.lab.sim.SimulationContext.has_rtx_sensors` method to check if any
  RTX-related sensors such as cameras have been created in the simulation. This is useful to determine
  if simulation requires RTX rendering during step or not.

Fixed
^^^^^

* Fixed the rendering of RTX-related sensors such as cameras inside the :class:`omni.isaac.lab.envs.RLTaskEnv` class.
  Earlier the rendering did not happen inside the step function, which caused the sensor data to be empty.


0.15.10 (2024-04-11)
~~~~~~~~~~~~~~~~~~~~

Fixed
^^^^^

* Fixed sharing of the same memory address between returned tensors from observation terms
  in the :class:`omni.isaac.lab.managers.ObservationManager` class. Earlier, the returned
  tensors could map to the same memory address, causing issues when the tensors were modified
  during scaling, clipping or other operations.


0.15.9 (2024-04-04)
~~~~~~~~~~~~~~~~~~~

Fixed
^^^^^

* Fixed assignment of individual termination terms inside the :class:`omni.isaac.lab.managers.TerminationManager`
  class. Earlier, the terms were being assigned their values through an OR operation which resulted in incorrect
  values. This regression was introduced in version 0.15.1.


0.15.8 (2024-04-02)
~~~~~~~~~~~~~~~~~~~

Added
^^^^^

* Added option to define ordering of points for the mesh-grid generation in the
  :func:`omni.isaac.lab.sensors.ray_caster.patterns.grid_pattern`. This parameter defaults to 'xy'
  for backward compatibility.


0.15.7 (2024-03-28)
~~~~~~~~~~~~~~~~~~~

Added
^^^^^

* Adds option to return indices/data in the specified query keys order in
  :class:`omni.isaac.lab.managers.SceneEntityCfg` class, and the respective
  :func:`omni.isaac.lab.utils.string.resolve_matching_names_values` and
  :func:`omni.isaac.lab.utils.string.resolve_matching_names` functions.


0.15.6 (2024-03-28)
~~~~~~~~~~~~~~~~~~~

Added
^^^^^

* Extended the :class:`omni.isaac.lab.app.AppLauncher` class to support the loading of experience files
  from the command line. This allows users to load a specific experience file when running the application
  (such as for multi-camera rendering or headless mode).

Changed
^^^^^^^

* Changed default loading of experience files in the :class:`omni.isaac.lab.app.AppLauncher` class from the ones
  provided by Isaac Sim to the ones provided in Isaac Lab's ``source/apps`` directory.


0.15.5 (2024-03-23)
~~~~~~~~~~~~~~~~~~~

Fixed
^^^^^

* Fixed the env origins in :meth:`_compute_env_origins_grid` of :class:`omni.isaac.lab.terrain.TerrainImporter`
  to match that obtained from the Isaac Sim :class:`omni.isaac.cloner.GridCloner` class.

Added
^^^^^

* Added unit test to ensure consistency between environment origins generated by IsaacSim's Grid Cloner and those
  produced by the TerrainImporter.


0.15.4 (2024-03-22)
~~~~~~~~~~~~~~~~~~~

Fixed
^^^^^

* Fixed the :class:`omni.isaac.lab.envs.mdp.actions.NonHolonomicActionCfg` class to use
  the correct variable when applying actions.


0.15.3 (2024-03-21)
~~~~~~~~~~~~~~~~~~~

Added
^^^^^

* Added unit test to check that :class:`omni.isaac.lab.scene.InteractiveScene` entity data is not shared between separate instances.

Fixed
^^^^^

* Moved class variables in :class:`omni.isaac.lab.scene.InteractiveScene` to correctly  be assigned as
  instance variables.
* Removed custom ``__del__`` magic method from :class:`omni.isaac.lab.scene.InteractiveScene`.


0.15.2 (2024-03-21)
~~~~~~~~~~~~~~~~~~~

Fixed
^^^^^

* Added resolving of relative paths for the main asset USD file when using the
  :class:`omni.isaac.lab.sim.converters.UrdfConverter` class. This is to ensure that the material paths are
  resolved correctly when the main asset file is moved to a different location.


0.15.1 (2024-03-19)
~~~~~~~~~~~~~~~~~~~

Fixed
^^^^^

* Fixed the imitation learning workflow example script, updating Isaac Lab and Robomimic API calls.
* Removed the resetting of :attr:`_term_dones` in the :meth:`omni.isaac.lab.managers.TerminationManager.reset`.
  Previously, the environment cleared out all the terms. However, it impaired reading the specific term's values externally.


0.15.0 (2024-03-17)
~~~~~~~~~~~~~~~~~~~

Deprecated
^^^^^^^^^^

* Renamed :class:`omni.isaac.lab.managers.RandomizationManager` to :class:`omni.isaac.lab.managers.EventManager`
  class for clarification as the manager takes care of events such as reset in addition to pure randomizations.
* Renamed :class:`omni.isaac.lab.managers.RandomizationTermCfg` to :class:`omni.isaac.lab.managers.EventTermCfg`
  for consistency with the class name change.


0.14.1 (2024-03-16)
~~~~~~~~~~~~~~~~~~~

Added
^^^^^

* Added simulation schemas for joint drive and fixed tendons. These can be configured for assets imported
  from file formats.
* Added logging of tendon properties to the articulation class (if they are present in the USD prim).


0.14.0 (2024-03-15)
~~~~~~~~~~~~~~~~~~~

Fixed
^^^^^

* Fixed the ordering of body names used in the :class:`omni.isaac.lab.assets.Articulation` class. Earlier,
  the body names were not following the same ordering as the bodies in the articulation. This led
  to issues when using the body names to access data related to the links from the articulation view
  (such as Jacobians, mass matrices, etc.).

Removed
^^^^^^^

* Removed the attribute :attr:`body_physx_view` from the :class:`omni.isaac.lab.assets.RigidObject`
  and :class:`omni.isaac.lab.assets.Articulation` classes. These were causing confusions when used
  with articulation view since the body names were not following the same ordering.


0.13.1 (2024-03-14)
~~~~~~~~~~~~~~~~~~~

Removed
^^^^^^^

* Removed the :mod:`omni.isaac.lab.compat` module. This module was used to provide compatibility
  with older versions of Isaac Sim. It is no longer needed since we have most of the functionality
  absorbed into the main classes.


0.13.0 (2024-03-12)
~~~~~~~~~~~~~~~~~~~

Added
^^^^^

* Added support for the following data types inside the :class:`omni.isaac.lab.sensors.Camera` class:
  ``instance_segmentation_fast`` and ``instance_id_segmentation_fast``. These are GPU-supported annotations
  and are faster than the regular annotations.

Fixed
^^^^^

* Fixed handling of semantic filtering inside the :class:`omni.isaac.lab.sensors.Camera` class. Earlier,
  the annotator was given ``semanticTypes`` as an argument. However, with Isaac Sim 2023.1, the annotator
  does not accept this argument. Instead the mapping needs to be set to the synthetic data interface directly.
* Fixed the return shape of colored images for segmentation data types inside the
  :class:`omni.isaac.lab.sensors.Camera` class. Earlier, the images were always returned as ``int32``. Now,
  they are casted to ``uint8`` 4-channel array before returning if colorization is enabled for the annotation type.

Removed
^^^^^^^

* Dropped support for ``instance_segmentation`` and ``instance_id_segmentation`` annotations in the
  :class:`omni.isaac.lab.sensors.Camera` class. Their "fast" counterparts should be used instead.
* Renamed the argument :attr:`omni.isaac.lab.sensors.CameraCfg.semantic_types` to
  :attr:`omni.isaac.lab.sensors.CameraCfg.semantic_filter`. This is more aligned with Replicator's terminology
  for semantic filter predicates.
* Replaced the argument :attr:`omni.isaac.lab.sensors.CameraCfg.colorize` with separate colorized
  arguments for each annotation type (:attr:`~omni.isaac.lab.sensors.CameraCfg.colorize_instance_segmentation`,
  :attr:`~omni.isaac.lab.sensors.CameraCfg.colorize_instance_id_segmentation`, and
  :attr:`~omni.isaac.lab.sensors.CameraCfg.colorize_semantic_segmentation`).


0.12.4 (2024-03-11)
~~~~~~~~~~~~~~~~~~~

Fixed
^^^^^


* Adapted randomization terms to deal with ``slice`` for the body indices. Earlier, the terms were not
  able to handle the slice object and were throwing an error.
* Added ``slice`` type-hinting to all body and joint related methods in the rigid body and articulation
  classes. This is to make it clear that the methods can handle both list of indices and slices.


0.12.3 (2024-03-11)
~~~~~~~~~~~~~~~~~~~

Fixed
^^^^^

* Added signal handler to the :class:`omni.isaac.lab.app.AppLauncher` class to catch the ``SIGINT`` signal
  and close the application gracefully. This is to prevent the application from crashing when the user
  presses ``Ctrl+C`` to close the application.


0.12.2 (2024-03-10)
~~~~~~~~~~~~~~~~~~~

Added
^^^^^

* Added observation terms for states of a rigid object in world frame.
* Added randomization terms to set root state with randomized orientation and joint state within user-specified limits.
* Added reward term for penalizing specific termination terms.

Fixed
^^^^^

* Improved sampling of states inside randomization terms. Earlier, the code did multiple torch calls
  for sampling different components of the vector. Now, it uses a single call to sample the entire vector.


0.12.1 (2024-03-09)
~~~~~~~~~~~~~~~~~~~

Added
^^^^^

* Added an option to the last actions observation term to get a specific term by name from the action manager.
  If None, the behavior remains the same as before (the entire action is returned).


0.12.0 (2024-03-08)
~~~~~~~~~~~~~~~~~~~

Added
^^^^^

* Added functionality to sample flat patches on a generated terrain. This can be configured using
  :attr:`omni.isaac.lab.terrains.SubTerrainBaseCfg.flat_patch_sampling` attribute.
* Added a randomization function for setting terrain-aware root state. Through this, an asset can be
  reset to a randomly sampled flat patches.

Fixed
^^^^^

* Separated normal and terrain-base position commands. The terrain based commands rely on the
  terrain to sample flat patches for setting the target position.
* Fixed command resample termination function.

Changed
^^^^^^^

* Added the attribute :attr:`omni.isaac.lab.envs.mdp.commands.UniformVelocityCommandCfg.heading_control_stiffness`
  to control the stiffness of the heading control term in the velocity command term. Earlier, this was
  hard-coded to 0.5 inside the term.

Removed
^^^^^^^

* Removed the function :meth:`sample_new_targets` in the terrain importer. Instead the attribute
  :attr:`omni.isaac.lab.terrains.TerrainImporter.flat_patches` should be used to sample new targets.


0.11.3 (2024-03-04)
~~~~~~~~~~~~~~~~~~~

Fixed
^^^^^

* Corrects the functions :func:`omni.isaac.lab.utils.math.axis_angle_from_quat` and :func:`omni.isaac.lab.utils.math.quat_error_magnitude`
  to accept tensors of the form (..., 4) instead of (N, 4). This brings us in line with our documentation and also upgrades one of our functions
  to handle higher dimensions.


0.11.2 (2024-03-04)
~~~~~~~~~~~~~~~~~~~

Added
^^^^^

* Added checks for default joint position and joint velocity in the articulation class. This is to prevent
  users from configuring values for these quantities that might be outside the valid range from the simulation.


0.11.1 (2024-02-29)
~~~~~~~~~~~~~~~~~~~

Added
^^^^^

* Replaced the default values for ``joint_ids`` and ``body_ids`` from ``None`` to ``slice(None)``
  in the :class:`omni.isaac.lab.managers.SceneEntityCfg`.
* Adapted rewards and observations terms so that the users can query a subset of joints and bodies.


0.11.0 (2024-02-27)
~~~~~~~~~~~~~~~~~~~

Removed
^^^^^^^

* Dropped support for Isaac Sim<=2022.2. As part of this, removed the components of :class:`omni.isaac.lab.app.AppLauncher`
  which handled ROS extension loading. We no longer need them in Isaac Sim>=2023.1 to control the load order to avoid crashes.
* Upgraded Dockerfile to use ISAACSIM_VERSION=2023.1.1 by default.


0.10.28 (2024-02-29)
~~~~~~~~~~~~~~~~~~~~

Added
^^^^^

* Implemented relative and moving average joint position action terms. These allow the user to specify
  the target joint positions as relative to the current joint positions or as a moving average of the
  joint positions over a window of time.


0.10.27 (2024-02-28)
~~~~~~~~~~~~~~~~~~~~

Added
^^^^^

* Added UI feature to start and stop animation recording in the stage when running an environment.
  To enable this feature, please pass the argument ``--disable_fabric`` to the environment script to allow
  USD read/write operations. Be aware that this will slow down the simulation.


0.10.26 (2024-02-26)
~~~~~~~~~~~~~~~~~~~~

Added
^^^^^

* Added a viewport camera controller class to the :class:`omni.isaac.lab.envs.BaseEnv`. This is useful
  for applications where the user wants to render the viewport from different perspectives even when the
  simulation is running in headless mode.


0.10.25 (2024-02-26)
~~~~~~~~~~~~~~~~~~~~

Fixed
^^^^^

* Ensures that all path arguments in :mod:`omni.isaac.lab.sim.utils` are cast to ``str``. Previously,
  we had handled path types as strings without casting.


0.10.24 (2024-02-26)
~~~~~~~~~~~~~~~~~~~~

Added
^^^^^

* Added tracking of contact time in the :class:`omni.isaac.lab.sensors.ContactSensor` class. Previously,
  only the air time was being tracked.
* Added contact force threshold, :attr:`omni.isaac.lab.sensors.ContactSensorCfg.force_threshold`, to detect
  when the contact sensor is in contact. Previously, this was set to hard-coded 1.0 in the sensor class.


0.10.23 (2024-02-21)
~~~~~~~~~~~~~~~~~~~~

Fixed
^^^^^

* Fixes the order of size arguments in :meth:`omni.isaac.lab.terrains.height_field.random_uniform_terrain`. Previously, the function would crash if the size along x and y were not the same.


0.10.22 (2024-02-14)
~~~~~~~~~~~~~~~~~~~~

Fixed
^^^^^

* Fixed "divide by zero" bug in :class:`~omni.isaac.lab.sim.SimulationContext` when setting gravity vector.
  Now, it is correctly disabled when the gravity vector is set to zero.


0.10.21 (2024-02-12)
~~~~~~~~~~~~~~~~~~~~

Fixed
^^^^^

* Fixed the printing of articulation joint information when the articulation has only one joint.
  Earlier, the function was performing a squeeze operation on the tensor, which caused an error when
  trying to index the tensor of shape (1,).


0.10.20 (2024-02-12)
~~~~~~~~~~~~~~~~~~~~

Added
^^^^^

* Adds :attr:`omni.isaac.lab.sim.PhysxCfg.enable_enhanced_determinism` to enable improved
  determinism from PhysX. Please note this comes at the expense of performance.


0.10.19 (2024-02-08)
~~~~~~~~~~~~~~~~~~~~

Fixed
^^^^^

* Fixed environment closing so that articulations, objects, and sensors are cleared properly.


0.10.18 (2024-02-05)
~~~~~~~~~~~~~~~~~~~~

Fixed
^^^^^

* Pinned :mod:`torch` version to 2.0.1 in the setup.py to keep parity version of :mod:`torch` supplied by
  Isaac 2023.1.1, and prevent version incompatibility between :mod:`torch` ==2.2 and
  :mod:`typing-extensions` ==3.7.4.3


0.10.17 (2024-02-02)
~~~~~~~~~~~~~~~~~~~~

Fixed
^^^^^^

* Fixed carb setting ``/app/livestream/enabled`` to be set as False unless live-streaming is specified
  by :class:`omni.isaac.lab.app.AppLauncher` settings. This fixes the logic of :meth:`SimulationContext.render`,
  which depended on the config in previous versions of Isaac defaulting to false for this setting.


0.10.16 (2024-01-29)
~~~~~~~~~~~~~~~~~~~~

Added
^^^^^^

* Added an offset parameter to the height scan observation term. This allows the user to specify the
  height offset of the scan from the tracked body. Previously it was hard-coded to be 0.5.


0.10.15 (2024-01-29)
~~~~~~~~~~~~~~~~~~~~

Fixed
^^^^^

* Fixed joint torque computation for implicit actuators. Earlier, the torque was always zero for implicit
  actuators. Now, it is computed approximately by applying the PD law.


0.10.14 (2024-01-22)
~~~~~~~~~~~~~~~~~~~~

Fixed
^^^^^

* Fixed the tensor shape of :attr:`omni.isaac.lab.sensors.ContactSensorData.force_matrix_w`. Earlier, the reshaping
  led to a mismatch with the data obtained from PhysX.


0.10.13 (2024-01-15)
~~~~~~~~~~~~~~~~~~~~

Fixed
^^^^^

* Fixed running of environments with a single instance even if the :attr:`replicate_physics`` flag is set to True.


0.10.12 (2024-01-10)
~~~~~~~~~~~~~~~~~~~~

Fixed
^^^^^

* Fixed indexing of source and target frames in the :class:`omni.isaac.lab.sensors.FrameTransformer` class.
  Earlier, it always assumed that the source frame body is at index 0. Now, it uses the body index of the
  source frame to compute the transformation.

Deprecated
^^^^^^^^^^

* Renamed quantities in the :class:`omni.isaac.lab.sensors.FrameTransformerData` class to be more
  consistent with the terminology used in the asset classes. The following quantities are deprecated:

  * ``target_rot_w`` -> ``target_quat_w``
  * ``source_rot_w`` -> ``source_quat_w``
  * ``target_rot_source`` -> ``target_quat_source``


0.10.11 (2024-01-08)
~~~~~~~~~~~~~~~~~~~~

Fixed
^^^^^

* Fixed attribute error raised when calling the :class:`omni.isaac.lab.envs.mdp.TerrainBasedPositionCommand`
  command term.
* Added a dummy function in :class:`omni.isaac.lab.terrain.TerrainImporter` that returns environment
  origins as terrain-aware sampled targets. This function should be implemented by child classes based on
  the terrain type.


0.10.10 (2023-12-21)
~~~~~~~~~~~~~~~~~~~~

Fixed
^^^^^

* Fixed reliance on non-existent ``Viewport`` in :class:`omni.isaac.lab.sim.SimulationContext` when loading livestreaming
  by ensuring that the extension ``omni.kit.viewport.window`` is enabled in :class:`omni.isaac.lab.app.AppLauncher` when
  livestreaming is enabled


0.10.9 (2023-12-21)
~~~~~~~~~~~~~~~~~~~

Fixed
^^^^^

* Fixed invalidation of physics views inside the asset and sensor classes. Earlier, they were left initialized
  even when the simulation was stopped. This caused issues when closing the application.


0.10.8 (2023-12-20)
~~~~~~~~~~~~~~~~~~~

Fixed
^^^^^

* Fixed the :class:`omni.isaac.lab.envs.mdp.actions.DifferentialInverseKinematicsAction` class
  to account for the offset pose of the end-effector.


0.10.7 (2023-12-19)
~~~~~~~~~~~~~~~~~~~

Fixed
^^^^^

* Added a check to ray-cast and camera sensor classes to ensure that the sensor prim path does not
  have a regex expression at its leaf. For instance, ``/World/Robot/camera_.*`` is not supported
  for these sensor types. This behavior needs to be fixed in the future.


0.10.6 (2023-12-19)
~~~~~~~~~~~~~~~~~~~

Added
^^^^^

* Added support for using articulations as visualization markers. This disables all physics APIs from
  the articulation and allows the user to use it as a visualization marker. It is useful for creating
  visualization markers for the end-effectors or base of the robot.

Fixed
^^^^^

* Fixed hiding of debug markers from secondary images when using the
  :class:`omni.isaac.lab.markers.VisualizationMarkers` class. Earlier, the properties were applied on
  the XForm prim instead of the Mesh prim.


0.10.5 (2023-12-18)
~~~~~~~~~~~~~~~~~~~

Fixed
^^^^^

* Fixed test ``check_base_env_anymal_locomotion.py``, which
  previously called :func:`torch.jit.load` with the path to a policy (which would work
  for a local file), rather than calling
  :func:`omni.isaac.lab.utils.assets.read_file` on the path to get the file itself.


0.10.4 (2023-12-14)
~~~~~~~~~~~~~~~~~~~

Fixed
^^^^^

* Fixed potentially breaking import of omni.kit.widget.toolbar by ensuring that
  if live-stream is enabled, then the :mod:`omni.kit.widget.toolbar`
  extension is loaded.

0.10.3 (2023-12-12)
~~~~~~~~~~~~~~~~~~~

Added
^^^^^

* Added the attribute :attr:`omni.isaac.lab.actuators.ActuatorNetMLPCfg.input_order`
  to specify the order of the input tensors to the MLP network.

Fixed
^^^^^

* Fixed computation of metrics for the velocity command term. Earlier, the norm was being computed
  over the entire batch instead of the last dimension.
* Fixed the clipping inside the :class:`omni.isaac.lab.actuators.DCMotor` class. Earlier, it was
  not able to handle the case when configured saturation limit was set to None.


0.10.2 (2023-12-12)
~~~~~~~~~~~~~~~~~~~

Fixed
^^^^^

* Added a check in the simulation stop callback in the :class:`omni.isaac.lab.sim.SimulationContext` class
  to not render when an exception is raised. The while loop in the callback was preventing the application
  from closing when an exception was raised.


0.10.1 (2023-12-06)
~~~~~~~~~~~~~~~~~~~

Added
^^^^^

* Added command manager class with terms defined by :class:`omni.isaac.lab.managers.CommandTerm`. This
  allow for multiple types of command generators to be used in the same environment.


0.10.0 (2023-12-04)
~~~~~~~~~~~~~~~~~~~

Changed
^^^^^^^

* Modified the sensor and asset base classes to use the underlying PhysX views instead of Isaac Sim views.
  Using Isaac Sim classes led to a very high load time (of the order of minutes) when using a scene with
  many assets. This is because Isaac Sim supports USD paths which are slow and not required.

Added
^^^^^

* Added faster implementation of USD stage traversal methods inside the :class:`omni.isaac.lab.sim.utils` module.
* Added properties :attr:`omni.isaac.lab.assets.AssetBase.num_instances` and
  :attr:`omni.isaac.lab.sensor.SensorBase.num_instances` to obtain the number of instances of the asset
  or sensor in the simulation respectively.

Removed
^^^^^^^

* Removed dependencies on Isaac Sim view classes. It is no longer possible to use :attr:`root_view` and
  :attr:`body_view`. Instead use :attr:`root_physx_view` and :attr:`body_physx_view` to access the underlying
  PhysX views.


0.9.55 (2023-12-03)
~~~~~~~~~~~~~~~~~~~

Fixed
^^^^^

* Fixed the Nucleus directory path in the :attr:`omni.isaac.lab.utils.assets.NVIDIA_NUCLEUS_DIR`.
  Earlier, it was referring to the ``NVIDIA/Assets`` directory instead of ``NVIDIA``.


0.9.54 (2023-11-29)
~~~~~~~~~~~~~~~~~~~

Fixed
^^^^^

* Fixed pose computation in the :class:`omni.isaac.lab.sensors.Camera` class to obtain them from XFormPrimView
  instead of using ``UsdGeomCamera.ComputeLocalToWorldTransform`` method. The latter is not updated correctly
  during GPU simulation.
* Fixed initialization of the annotator info in the class :class:`omni.isaac.lab.sensors.Camera`. Previously
  all dicts had the same memory address which caused all annotators to have the same info.
* Fixed the conversion of ``uint32`` warp arrays inside the :meth:`omni.isaac.lab.utils.array.convert_to_torch`
  method. PyTorch does not support this type, so it is converted to ``int32`` before converting to PyTorch tensor.
* Added render call inside :meth:`omni.isaac.lab.sim.SimulationContext.reset` to initialize Replicator
  buffers when the simulation is reset.


0.9.53 (2023-11-29)
~~~~~~~~~~~~~~~~~~~

Changed
^^^^^^^

* Changed the behavior of passing :obj:`None` to the :class:`omni.isaac.lab.actuators.ActuatorBaseCfg`
  class. Earlier, they were resolved to fixed default values. Now, they imply that the values are loaded
  from the USD joint drive configuration.

Added
^^^^^

* Added setting of joint armature and friction quantities to the articulation class.


0.9.52 (2023-11-29)
~~~~~~~~~~~~~~~~~~~

Changed
^^^^^^^

* Changed the warning print in :meth:`omni.isaac.lab.sim.utils.apply_nested` method
  to be more descriptive. Earlier, it was printing a warning for every instanced prim.
  Now, it only prints a warning if it could not apply the attribute to any of the prims.

Added
^^^^^

* Added the method :meth:`omni.isaac.lab.utils.assets.retrieve_file_path` to
  obtain the absolute path of a file on the Nucleus server or locally.

Fixed
^^^^^

* Fixed hiding of STOP button in the :class:`AppLauncher` class when running the
  simulation in headless mode.
* Fixed a bug with :meth:`omni.isaac.lab.sim.utils.clone` failing when the input prim path
  had no parent (example: "/Table").


0.9.51 (2023-11-29)
~~~~~~~~~~~~~~~~~~~

Changed
^^^^^^^

* Changed the :meth:`omni.isaac.lab.sensor.SensorBase.update` method to always recompute the buffers if
  the sensor is in visualization mode.

Added
^^^^^

* Added available entities to the error message when accessing a non-existent entity in the
  :class:`InteractiveScene` class.
* Added a warning message when the user tries to reference an invalid prim in the :class:`FrameTransformer` sensor.


0.9.50 (2023-11-28)
~~~~~~~~~~~~~~~~~~~

Added
^^^^^

* Hid the ``STOP`` button in the UI when running standalone Python scripts. This is to prevent
  users from accidentally clicking the button and stopping the simulation. They should only be able to
  play and pause the simulation from the UI.

Removed
^^^^^^^

* Removed :attr:`omni.isaac.lab.sim.SimulationCfg.shutdown_app_on_stop`. The simulation is always rendering
  if it is stopped from the UI. The user needs to close the window or press ``Ctrl+C`` to close the simulation.


0.9.49 (2023-11-27)
~~~~~~~~~~~~~~~~~~~

Added
^^^^^

* Added an interface class, :class:`omni.isaac.lab.managers.ManagerTermBase`, to serve as the parent class
  for term implementations that are functional classes.
* Adapted all managers to support terms that are classes and not just functions clearer. This allows the user to
  create more complex terms that require additional state information.


0.9.48 (2023-11-24)
~~~~~~~~~~~~~~~~~~~

Fixed
^^^^^

* Fixed initialization of drift in the :class:`omni.isaac.lab.sensors.RayCasterCamera` class.


0.9.47 (2023-11-24)
~~~~~~~~~~~~~~~~~~~

Fixed
^^^^^

* Automated identification of the root prim in the :class:`omni.isaac.lab.assets.RigidObject` and
  :class:`omni.isaac.lab.assets.Articulation` classes. Earlier, the root prim was hard-coded to
  the spawn prim path. Now, the class searches for the root prim under the spawn prim path.


0.9.46 (2023-11-24)
~~~~~~~~~~~~~~~~~~~

Fixed
^^^^^

* Fixed a critical issue in the asset classes with writing states into physics handles.
  Earlier, the states were written over all the indices instead of the indices of the
  asset that were being updated. This caused the physics handles to refresh the states
  of all the assets in the scene, which is not desirable.


0.9.45 (2023-11-24)
~~~~~~~~~~~~~~~~~~~

Added
^^^^^

* Added :class:`omni.isaac.lab.command_generators.UniformPoseCommandGenerator` to generate
  poses in the asset's root frame by uniformly sampling from a given range.


0.9.44 (2023-11-16)
~~~~~~~~~~~~~~~~~~~

Added
^^^^^

* Added methods :meth:`reset` and :meth:`step` to the :class:`omni.isaac.lab.envs.BaseEnv`. This unifies
  the environment interface for simple standalone applications with the class.


0.9.43 (2023-11-16)
~~~~~~~~~~~~~~~~~~~

Fixed
^^^^^

* Replaced subscription of physics play and stop events in the :class:`omni.isaac.lab.assets.AssetBase` and
  :class:`omni.isaac.lab.sensors.SensorBase` classes with subscription to time-line play and stop events.
  This is to prevent issues in cases where physics first needs to perform mesh cooking and handles are not
  available immediately. For instance, with deformable meshes.


0.9.42 (2023-11-16)
~~~~~~~~~~~~~~~~~~~

Fixed
^^^^^

* Fixed setting of damping values from the configuration for :class:`ActuatorBase` class. Earlier,
  the stiffness values were being set into damping when a dictionary configuration was passed to the
  actuator model.
* Added dealing with :class:`int` and :class:`float` values in the configurations of :class:`ActuatorBase`.
  Earlier, a type-error was thrown when integer values were passed to the actuator model.


0.9.41 (2023-11-16)
~~~~~~~~~~~~~~~~~~~

Fixed
^^^^^

* Fixed the naming and shaping issues in the binary joint action term.


0.9.40 (2023-11-09)
~~~~~~~~~~~~~~~~~~~

Fixed
^^^^^

* Simplified the manual initialization of Isaac Sim :class:`ArticulationView` class. Earlier, we basically
  copied the code from the Isaac Sim source code. Now, we just call their initialize method.

Changed
^^^^^^^

* Changed the name of attribute :attr:`default_root_state_w` to :attr:`default_root_state`. The latter is
  more correct since the data is actually in the local environment frame and not the simulation world frame.


0.9.39 (2023-11-08)
~~~~~~~~~~~~~~~~~~~

Fixed
^^^^^

* Changed the reference of private ``_body_view`` variable inside the :class:`RigidObject` class
  to the public ``body_view`` property. For a rigid object, the private variable is not defined.


0.9.38 (2023-11-07)
~~~~~~~~~~~~~~~~~~~

Changed
^^^^^^^

* Upgraded the :class:`omni.isaac.lab.envs.RLTaskEnv` class to support Gym 0.29.0 environment definition.

Added
^^^^^

* Added computation of ``time_outs`` and ``terminated`` signals inside the termination manager. These follow the
  definition mentioned in `Gym 0.29.0 <https://gymnasium.farama.org/tutorials/gymnasium_basics/handling_time_limits/>`_.
* Added proper handling of observation and action spaces in the :class:`omni.isaac.lab.envs.RLTaskEnv` class.
  These now follow closely to how Gym VecEnv handles the spaces.


0.9.37 (2023-11-06)
~~~~~~~~~~~~~~~~~~~

Fixed
^^^^^

* Fixed broken visualization in :mod:`omni.isaac.lab.sensors.FrameTramsformer` class by overwriting the
  correct ``_debug_vis_callback`` function.
* Moved the visualization marker configurations of sensors to their respective sensor configuration classes.
  This allows users to set these configurations from the configuration object itself.


0.9.36 (2023-11-03)
~~~~~~~~~~~~~~~~~~~

Fixed
^^^^^

* Added explicit deleting of different managers in the :class:`omni.isaac.lab.envs.BaseEnv` and
  :class:`omni.isaac.lab.envs.RLTaskEnv` classes. This is required since deleting the managers
  is order-sensitive (many managers need to be deleted before the scene is deleted).


0.9.35 (2023-11-02)
~~~~~~~~~~~~~~~~~~~

Fixed
^^^^^

* Fixed the error: ``'str' object has no attribute '__module__'`` introduced by adding the future import inside the
  :mod:`omni.isaac.lab.utils.warp.kernels` module. Warp language does not support the ``__future__`` imports.


0.9.34 (2023-11-02)
~~~~~~~~~~~~~~~~~~~

Fixed
^^^^^

* Added missing import of ``from __future__ import annotations`` in the :mod:`omni.isaac.lab.utils.warp`
  module. This is needed to have a consistent behavior across Python versions.


0.9.33 (2023-11-02)
~~~~~~~~~~~~~~~~~~~

Fixed
^^^^^

* Fixed the :class:`omni.isaac.lab.command_generators.NullCommandGenerator` class. Earlier,
  it was having a runtime error due to infinity in the resampling time range. Now, the class just
  overrides the parent methods to perform no operations.


0.9.32 (2023-11-02)
~~~~~~~~~~~~~~~~~~~

Changed
^^^^^^^

* Renamed the :class:`omni.isaac.lab.envs.RLEnv` class to :class:`omni.isaac.lab.envs.RLTaskEnv` to
  avoid confusions in terminologies between environments and tasks.


0.9.31 (2023-11-02)
~~~~~~~~~~~~~~~~~~~

Added
^^^^^

* Added the :class:`omni.isaac.lab.sensors.RayCasterCamera` class, as a ray-casting based camera for
  "distance_to_camera", "distance_to_image_plane" and "normals" annotations. It has the same interface and
  functionalities as the USD Camera while it is on average 30% faster.


0.9.30 (2023-11-01)
~~~~~~~~~~~~~~~~~~~

Fixed
^^^^^

* Added skipping of None values in the :class:`InteractiveScene` class when creating the scene from configuration
  objects. Earlier, it was throwing an error when the user passed a None value for a scene element.
* Added ``kwargs`` to the :class:`RLEnv` class to allow passing additional arguments from gym registry function.
  This is now needed since the registry function passes args beyond the ones specified in the constructor.


0.9.29 (2023-11-01)
~~~~~~~~~~~~~~~~~~~

Fixed
^^^^^

* Fixed the material path resolution inside the :class:`omni.isaac.lab.sim.converters.UrdfConverter` class.
  With Isaac Sim 2023.1, the material paths from the importer are always saved as absolute paths. This caused
  issues when the generated USD file was moved to a different location. The fix now resolves the material paths
  relative to the USD file location.


0.9.28 (2023-11-01)
~~~~~~~~~~~~~~~~~~~

Changed
^^^^^^^

* Changed the way the :func:`omni.isaac.lab.sim.spawners.from_files.spawn_ground_plane` function sets the
  height of the ground. Earlier, it was reading the height from the configuration object. Now, it expects the
  desired transformation as inputs to the function. This makes it consistent with the other spawner functions.


0.9.27 (2023-10-31)
~~~~~~~~~~~~~~~~~~~

Changed
^^^^^^^

* Removed the default value of the argument ``camel_case`` in setters of USD attributes. This is to avoid
  confusion with the naming of the attributes in the USD file.

Fixed
^^^^^

* Fixed the selection of material prim in the :class:`omni.isaac.lab.sim.spawners.materials.spawn_preview_surface`
  method. Earlier, the created prim was being selected in the viewport which interfered with the selection of
  prims by the user.
* Updated :class:`omni.isaac.lab.sim.converters.MeshConverter` to use a different stage than the default stage
  for the conversion. This is to avoid the issue of the stage being closed when the conversion is done.


0.9.26 (2023-10-31)
~~~~~~~~~~~~~~~~~~~

Added
^^^^^

* Added the sensor implementation for :class:`omni.isaac.lab.sensors.FrameTransformer` class. Currently,
  it handles obtaining the transformation between two frames in the same articulation.


0.9.25 (2023-10-27)
~~~~~~~~~~~~~~~~~~~

Added
^^^^^

* Added the :mod:`omni.isaac.lab.envs.ui` module to put all the UI-related classes in one place. This currently
  implements the :class:`omni.isaac.lab.envs.ui.BaseEnvWindow` and :class:`omni.isaac.lab.envs.ui.RLEnvWindow`
  classes. Users can inherit from these classes to create their own UI windows.
* Added the attribute :attr:`omni.isaac.lab.envs.BaseEnvCfg.ui_window_class_type` to specify the UI window class
  to be used for the environment. This allows the user to specify their own UI window class to be used for the
  environment.


0.9.24 (2023-10-27)
~~~~~~~~~~~~~~~~~~~

Changed
^^^^^^^

* Changed the behavior of setting up debug visualization for assets, sensors and command generators.
  Earlier it was raising an error if debug visualization was not enabled in the configuration object.
  Now it checks whether debug visualization is implemented and only sets up the callback if it is
  implemented.


0.9.23 (2023-10-27)
~~~~~~~~~~~~~~~~~~~

Fixed
^^^^^

* Fixed a typo in the :class:`AssetBase` and :class:`SensorBase` that effected the class destructor.
  Earlier, a tuple was being created in the constructor instead of the actual object.


0.9.22 (2023-10-26)
~~~~~~~~~~~~~~~~~~~

Added
^^^^^

* Added a :class:`omni.isaac.lab.command_generators.NullCommandGenerator` class for no command environments.
  This is easier to work with than having checks for :obj:`None` in the command generator.

Fixed
^^^^^

* Moved the randomization manager to the :class:`omni.isaac.lab.envs.BaseEnv` class with the default
  settings to reset the scene to the defaults specified in the configurations of assets.
* Moved command generator to the :class:`omni.isaac.lab.envs.RlEnv` class to have all task-specification
  related classes in the same place.


0.9.21 (2023-10-26)
~~~~~~~~~~~~~~~~~~~

Fixed
^^^^^

* Decreased the priority of callbacks in asset and sensor base classes. This may help in preventing
  crashes when warm starting the simulation.
* Fixed no rendering mode when running the environment from the GUI. Earlier the function
  :meth:`SimulationContext.set_render_mode` was erroring out.


0.9.20 (2023-10-25)
~~~~~~~~~~~~~~~~~~~

Fixed
^^^^^

* Changed naming in :class:`omni.isaac.lab.sim.SimulationContext.RenderMode` to use ``NO_GUI_OR_RENDERING``
  and ``NO_RENDERING`` instead of ``HEADLESS`` for clarity.
* Changed :class:`omni.isaac.lab.sim.SimulationContext` to be capable of handling livestreaming and
  offscreen rendering.
* Changed :class:`omni.isaac.lab.app.AppLauncher` envvar ``VIEWPORT_RECORD`` to the more descriptive
  ``OFFSCREEN_RENDER``.


0.9.19 (2023-10-25)
~~~~~~~~~~~~~~~~~~~

Added
^^^^^

* Added Gym observation and action spaces for the :class:`omni.isaac.lab.envs.RLEnv` class.


0.9.18 (2023-10-23)
~~~~~~~~~~~~~~~~~~~

Added
^^^^^

* Created :class:`omni.isaac.lab.sim.converters.asset_converter.AssetConverter` to serve as a base
  class for all asset converters.
* Added :class:`omni.isaac.lab.sim.converters.mesh_converter.MeshConverter` to handle loading and conversion
  of mesh files (OBJ, STL and FBX) into USD format.
* Added script ``convert_mesh.py`` to ``source/tools`` to allow users to convert a mesh to USD via command line arguments.

Changed
^^^^^^^

* Renamed the submodule :mod:`omni.isaac.lab.sim.loaders` to :mod:`omni.isaac.lab.sim.converters` to be more
  general with the functionality of the module.
* Updated ``check_instanceable.py`` script to convert relative paths to absolute paths.


0.9.17 (2023-10-22)
~~~~~~~~~~~~~~~~~~~

Added
^^^^^

* Added setters and getters for term configurations in the :class:`RandomizationManager`, :class:`RewardManager`
  and :class:`TerminationManager` classes. This allows the user to modify the term configurations after the
  manager has been created.
* Added the method :meth:`compute_group` to the :class:`omni.isaac.lab.managers.ObservationManager` class to
  compute the observations for only a given group.
* Added the curriculum term for modifying reward weights after certain environment steps.


0.9.16 (2023-10-22)
~~~~~~~~~~~~~~~~~~~

Added
^^^^^

* Added support for keyword arguments for terms in the :class:`omni.isaac.lab.managers.ManagerBase`.

Fixed
^^^^^

* Fixed resetting of buffers in the :class:`TerminationManager` class. Earlier, the values were being set
  to ``0.0`` instead of ``False``.


0.9.15 (2023-10-22)
~~~~~~~~~~~~~~~~~~~

Added
^^^^^

* Added base yaw heading and body acceleration into :class:`omni.isaac.lab.assets.RigidObjectData` class.
  These quantities are computed inside the :class:`RigidObject` class.

Fixed
^^^^^

* Fixed the :meth:`omni.isaac.lab.assets.RigidObject.set_external_force_and_torque` method to correctly
  deal with the body indices.
* Fixed a bug in the :meth:`omni.isaac.lab.utils.math.wrap_to_pi` method to prevent self-assignment of
  the input tensor.


0.9.14 (2023-10-21)
~~~~~~~~~~~~~~~~~~~

Added
^^^^^

* Added 2-D drift (i.e. along x and y) to the :class:`omni.isaac.lab.sensors.RayCaster` class.
* Added flags to the :class:`omni.isaac.lab.sensors.ContactSensorCfg` to optionally obtain the
  sensor origin and air time information. Since these are not required by default, they are
  disabled by default.

Fixed
^^^^^

* Fixed the handling of contact sensor history buffer in the :class:`omni.isaac.lab.sensors.ContactSensor` class.
  Earlier, the buffer was not being updated correctly.


0.9.13 (2023-10-20)
~~~~~~~~~~~~~~~~~~~

Fixed
^^^^^

* Fixed the issue with double :obj:`Ellipsis` when indexing tensors with multiple dimensions.
  The fix now uses :obj:`slice(None)` instead of :obj:`Ellipsis` to index the tensors.


0.9.12 (2023-10-18)
~~~~~~~~~~~~~~~~~~~

Fixed
^^^^^

* Fixed bugs in actuator model implementation for actuator nets. Earlier the DC motor clipping was not working.
* Fixed bug in applying actuator model in the :class:`omni.isaac.lab.asset.Articulation` class. The new
  implementation caches the outputs from explicit actuator model into the ``joint_pos_*_sim`` buffer to
  avoid feedback loops in the tensor operation.


0.9.11 (2023-10-17)
~~~~~~~~~~~~~~~~~~~

Added
^^^^^

* Added the support for semantic tags into the :class:`omni.isaac.lab.sim.spawner.SpawnerCfg` class. This allows
  the user to specify the semantic tags for a prim when spawning it into the scene. It follows the same format as
  Omniverse Replicator.


0.9.10 (2023-10-16)
~~~~~~~~~~~~~~~~~~~

Added
^^^^^

* Added ``--livestream`` and ``--ros`` CLI args to :class:`omni.isaac.lab.app.AppLauncher` class.
* Added a static function :meth:`omni.isaac.lab.app.AppLauncher.add_app_launcher_args`, which
  appends the arguments needed for :class:`omni.isaac.lab.app.AppLauncher` to the argument parser.

Changed
^^^^^^^

* Within :class:`omni.isaac.lab.app.AppLauncher`, removed ``REMOTE_DEPLOYMENT`` env-var processing
  in the favor of ``HEADLESS`` and ``LIVESTREAM`` env-vars. These have clearer uses and better parity
  with the CLI args.


0.9.9 (2023-10-12)
~~~~~~~~~~~~~~~~~~

Added
^^^^^

* Added the property :attr:`omni.isaac.lab.assets.Articulation.is_fixed_base` to the articulation class to
  check if the base of the articulation is fixed or floating.
* Added the task-space action term corresponding to the differential inverse-kinematics controller.

Fixed
^^^^^

* Simplified the :class:`omni.isaac.lab.controllers.DifferentialIKController` to assume that user provides the
  correct end-effector poses and Jacobians. Earlier it was doing internal frame transformations which made the
  code more complicated and error-prone.


0.9.8 (2023-09-30)
~~~~~~~~~~~~~~~~~~

Fixed
^^^^^

* Fixed the boundedness of class objects that register callbacks into the simulator.
  These include devices, :class:`AssetBase`, :class:`SensorBase` and :class:`CommandGenerator`.
  The fix ensures that object gets deleted when the user deletes the object.


0.9.7 (2023-09-26)
~~~~~~~~~~~~~~~~~~

Fixed
^^^^^

* Modified the :class:`omni.isaac.lab.markers.VisualizationMarkers` to use the
  :class:`omni.isaac.lab.sim.spawner.SpawnerCfg` class instead of their
  own configuration objects. This makes it consistent with the other ways to spawn assets in the scene.

Added
^^^^^

* Added the method :meth:`copy` to configclass to allow copying of configuration objects.


0.9.6 (2023-09-26)
~~~~~~~~~~~~~~~~~~

Fixed
^^^^^

* Changed class-level configuration classes to refer to class types using ``class_type`` attribute instead
  of ``cls`` or ``cls_name``.


0.9.5 (2023-09-25)
~~~~~~~~~~~~~~~~~~

Changed
^^^^^^^

* Added future import of ``annotations`` to have a consistent behavior across Python versions.
* Removed the type-hinting from docstrings to simplify maintenance of the documentation. All type-hints are
  now in the code itself.


0.9.4 (2023-08-29)
~~~~~~~~~~~~~~~~~~

Added
^^^^^

* Added :class:`omni.isaac.lab.scene.InteractiveScene`, as the central scene unit that contains all entities
  that are part of the simulation. These include the terrain, sensors, articulations, rigid objects etc.
  The scene groups the common operations of these entities and allows to access them via their unique names.
* Added :mod:`omni.isaac.lab.envs` module that contains environment definitions that encapsulate the different
  general (scene, action manager, observation manager) and RL-specific (reward and termination manager) managers.
* Added :class:`omni.isaac.lab.managers.SceneEntityCfg` to handle which scene elements are required by the
  manager's terms. This allows the manager to parse useful information from the scene elements, such as the
  joint and body indices, and pass them to the term.
* Added :class:`omni.isaac.lab.sim.SimulationContext.RenderMode` to handle different rendering modes based on
  what the user wants to update (viewport, cameras, or UI elements).

Fixed
^^^^^

* Fixed the :class:`omni.isaac.lab.command_generators.CommandGeneratorBase` to register a debug visualization
  callback similar to how sensors and robots handle visualization.


0.9.3 (2023-08-23)
~~~~~~~~~~~~~~~~~~

Added
^^^^^

* Enabled the `faulthander <https://docs.python.org/3/library/faulthandler.html>`_ to catch segfaults and print
  the stack trace. This is enabled by default in the :class:`omni.isaac.lab.app.AppLauncher` class.

Fixed
^^^^^

* Re-added the :mod:`omni.isaac.lab.utils.kit` to the ``compat`` directory and fixed all the references to it.
* Fixed the deletion of Replicator nodes for the :class:`omni.isaac.lab.sensors.Camera` class. Earlier, the
  Replicator nodes were not being deleted when the camera was deleted. However, this does not prevent the random
  crashes that happen when the camera is deleted.
* Fixed the :meth:`omni.isaac.lab.utils.math.convert_quat` to support both numpy and torch tensors.

Changed
^^^^^^^

* Renamed all the scripts inside the ``test`` directory to follow the convention:

  * ``test_<module_name>.py``: Tests for the module ``<module_name>`` using unittest.
  * ``check_<module_name>``: Check for the module ``<module_name>`` using python main function.


0.9.2 (2023-08-22)
~~~~~~~~~~~~~~~~~~

Added
^^^^^

* Added the ability to color meshes in the :class:`omni.isaac.lab.terrain.TerrainGenerator` class. Currently,
  it only supports coloring the mesh randomly (``"random"``), based on the terrain height (``"height"``), and
  no coloring (``"none"``).

Fixed
^^^^^

* Modified the :class:`omni.isaac.lab.terrain.TerrainImporter` class to configure visual and physics materials
  based on the configuration object.


0.9.1 (2023-08-18)
~~~~~~~~~~~~~~~~~~

Added
^^^^^

* Introduced three different rotation conventions in the :class:`omni.isaac.lab.sensors.Camera` class. These
  conventions are:

  * ``opengl``: the camera is looking down the -Z axis with the +Y axis pointing up
  * ``ros``: the camera is looking down the +Z axis with the +Y axis pointing down
  * ``world``: the camera is looking along the +X axis with the -Z axis pointing down

  These can be used to declare the camera offset in :class:`omni.isaac.lab.sensors.CameraCfg.OffsetCfg` class
  and in :meth:`omni.isaac.lab.sensors.Camera.set_world_pose` method. Additionally, all conventions are
  saved to :class:`omni.isaac.lab.sensors.CameraData` class for easy access.

Changed
^^^^^^^

* Adapted all the sensor classes to follow a structure similar to the :class:`omni.isaac.lab.assets.AssetBase`.
  Hence, the spawning and initialization of sensors manually by the users is avoided.
* Removed the :meth:`debug_vis` function since that this functionality is handled by a render callback automatically
  (based on the passed configuration for the :class:`omni.isaac.lab.sensors.SensorBaseCfg.debug_vis` flag).


0.9.0 (2023-08-18)
~~~~~~~~~~~~~~~~~~

Added
^^^^^

* Introduces a new set of asset interfaces. These interfaces simplify the spawning of assets into the scene
  and initializing the physics handle by putting that inside post-startup physics callbacks. With this, users
  no longer need to worry about the :meth:`spawn` and :meth:`initialize` calls.
* Added utility methods to :mod:`omni.isaac.lab.utils.string` module that resolve regex expressions based
  on passed list of target keys.

Changed
^^^^^^^

* Renamed all references of joints in an articulation from "dof" to "joint". This makes it consistent with the
  terminology used in robotics.

Deprecated
^^^^^^^^^^

* Removed the previous modules for objects and robots. Instead the :class:`Articulation` and :class:`RigidObject`
  should be used.


0.8.12 (2023-08-18)
~~~~~~~~~~~~~~~~~~~

Added
^^^^^

* Added other properties provided by ``PhysicsScene`` to the :class:`omni.isaac.lab.sim.SimulationContext`
  class to allow setting CCD, solver iterations, etc.
* Added commonly used functions to the :class:`SimulationContext` class itself to avoid having additional
  imports from Isaac Sim when doing simple tasks such as setting camera view or retrieving the simulation settings.

Fixed
^^^^^

* Switched the notations of default buffer values in :class:`omni.isaac.lab.sim.PhysxCfg` from multiplication
  to scientific notation to avoid confusion with the values.


0.8.11 (2023-08-18)
~~~~~~~~~~~~~~~~~~~

Added
^^^^^

* Adds utility functions and configuration objects in the :mod:`omni.isaac.lab.sim.spawners`
  to create the following prims in the scene:

  * :mod:`omni.isaac.lab.sim.spawners.from_file`: Create a prim from a USD/URDF file.
  * :mod:`omni.isaac.lab.sim.spawners.shapes`: Create USDGeom prims for shapes (box, sphere, cylinder, capsule, etc.).
  * :mod:`omni.isaac.lab.sim.spawners.materials`: Create a visual or physics material prim.
  * :mod:`omni.isaac.lab.sim.spawners.lights`: Create a USDLux prim for different types of lights.
  * :mod:`omni.isaac.lab.sim.spawners.sensors`: Create a USD prim for supported sensors.

Changed
^^^^^^^

* Modified the :class:`SimulationContext` class to take the default physics material using the material spawn
  configuration object.


0.8.10 (2023-08-17)
~~~~~~~~~~~~~~~~~~~

Added
^^^^^

* Added methods for defining different physics-based schemas in the :mod:`omni.isaac.lab.sim.schemas` module.
  These methods allow creating the schema if it doesn't exist at the specified prim path and modify
  its properties based on the configuration object.


0.8.9 (2023-08-09)
~~~~~~~~~~~~~~~~~~

Changed
^^^^^^^

* Moved the :class:`omni.isaac.lab.asset_loader.UrdfLoader` class to the :mod:`omni.isaac.lab.sim.loaders`
  module to make it more accessible to the user.


0.8.8 (2023-08-09)
~~~~~~~~~~~~~~~~~~

Added
^^^^^

* Added configuration classes and functions for setting different physics-based schemas in the
  :mod:`omni.isaac.lab.sim.schemas` module. These allow modifying properties of the physics solver
  on the asset using configuration objects.


0.8.7 (2023-08-03)
~~~~~~~~~~~~~~~~~~

Fixed
^^^^^

* Added support for `__post_init__ <https://docs.python.org/3/library/dataclasses.html#post-init-processing>`_ in
  the :class:`omni.isaac.lab.utils.configclass` decorator.


0.8.6 (2023-08-03)
~~~~~~~~~~~~~~~~~~

Added
^^^^^

* Added support for callable classes in the :class:`omni.isaac.lab.managers.ManagerBase`.


0.8.5 (2023-08-03)
~~~~~~~~~~~~~~~~~~

Fixed
^^^^^

* Fixed the :class:`omni.isaac.lab.markers.Visualizationmarkers` class so that the markers are not visible in camera rendering mode.

Changed
^^^^^^^

* Simplified the creation of the point instancer in the :class:`omni.isaac.lab.markers.Visualizationmarkers` class. It now creates a new
  prim at the next available prim path if a prim already exists at the given path.


0.8.4 (2023-08-02)
~~~~~~~~~~~~~~~~~~

Added
^^^^^

* Added the :class:`omni.isaac.lab.sim.SimulationContext` class to the :mod:`omni.isaac.lab.sim` module.
  This class inherits from the :class:`omni.isaac.core.simulation_context.SimulationContext` class and adds
  the ability to create a simulation context from a configuration object.


0.8.3 (2023-08-02)
~~~~~~~~~~~~~~~~~~

Changed
^^^^^^^

* Moved the :class:`ActuatorBase` class to the :mod:`omni.isaac.lab.actuators.actuator_base` module.
* Renamed the :mod:`omni.isaac.lab.actuators.actuator` module to :mod:`omni.isaac.lab.actuators.actuator_pd`
  to make it more explicit that it contains the PD actuator models.


0.8.2 (2023-08-02)
~~~~~~~~~~~~~~~~~~

Changed
^^^^^^^

* Cleaned up the :class:`omni.isaac.lab.terrain.TerrainImporter` class to take all the parameters from the configuration
  object. This makes it consistent with the other classes in the package.
* Moved the configuration classes for terrain generator and terrain importer into separate files to resolve circular
  dependency issues.


0.8.1 (2023-08-02)
~~~~~~~~~~~~~~~~~~

Fixed
^^^^^

* Added a hack into :class:`omni.isaac.lab.app.AppLauncher` class to remove Isaac Lab packages from the path before launching
  the simulation application. This prevents the warning messages that appears when the user launches the ``SimulationApp``.

Added
^^^^^

* Enabled necessary viewport extensions in the :class:`omni.isaac.lab.app.AppLauncher` class itself if ``VIEWPORT_ENABLED``
  flag is true.


0.8.0 (2023-07-26)
~~~~~~~~~~~~~~~~~~

Added
^^^^^

* Added the :class:`ActionManager` class to the :mod:`omni.isaac.lab.managers` module to handle actions in the
  environment through action terms.
* Added contact force history to the :class:`omni.isaac.lab.sensors.ContactSensor` class. The history is stored
  in the ``net_forces_w_history`` attribute of the sensor data.

Changed
^^^^^^^

* Implemented lazy update of buffers in the :class:`omni.isaac.lab.sensors.SensorBase` class. This allows the user
  to update the sensor data only when required, i.e. when the data is requested by the user. This helps avoid double
  computation of sensor data when a reset is called in the environment.

Deprecated
^^^^^^^^^^

* Removed the support for different backends in the sensor class. We only use Pytorch as the backend now.
* Removed the concept of actuator groups. They are now handled by the :class:`omni.isaac.lab.managers.ActionManager`
  class. The actuator models are now directly handled by the robot class itself.


0.7.4 (2023-07-26)
~~~~~~~~~~~~~~~~~~

Changed
^^^^^^^

* Changed the behavior of the :class:`omni.isaac.lab.terrains.TerrainImporter` class. It now expects the terrain
  type to be specified in the configuration object. This allows the user to specify everything in the configuration
  object and not have to do an explicit call to import a terrain.

Fixed
^^^^^

* Fixed setting of quaternion orientations inside the :class:`omni.isaac.lab.markers.Visualizationmarkers` class.
  Earlier, the orientation was being set into the point instancer in the wrong order (``wxyz`` instead of ``xyzw``).


0.7.3 (2023-07-25)
~~~~~~~~~~~~~~~~~~

Fixed
^^^^^

* Fixed the issue with multiple inheritance in the :class:`omni.isaac.lab.utils.configclass` decorator.
  Earlier, if the inheritance tree was more than one level deep and the lowest level configuration class was
  not updating its values from the middle level classes.


0.7.2 (2023-07-24)
~~~~~~~~~~~~~~~~~~

Added
^^^^^

* Added the method :meth:`replace` to the :class:`omni.isaac.lab.utils.configclass` decorator to allow
  creating a new configuration object with values replaced from keyword arguments. This function internally
  calls the `dataclasses.replace <https://docs.python.org/3/library/dataclasses.html#dataclasses.replace>`_.

Fixed
^^^^^

* Fixed the handling of class types as member values in the :meth:`omni.isaac.lab.utils.configclass`. Earlier it was
  throwing an error since class types were skipped in the if-else block.


0.7.1 (2023-07-22)
~~~~~~~~~~~~~~~~~~

Added
^^^^^

* Added the :class:`TerminationManager`, :class:`CurriculumManager`, and :class:`RandomizationManager` classes
  to the :mod:`omni.isaac.lab.managers` module to handle termination, curriculum, and randomization respectively.


0.7.0 (2023-07-22)
~~~~~~~~~~~~~~~~~~

Added
^^^^^

* Created a new :mod:`omni.isaac.lab.managers` module for all the managers related to the environment / scene.
  This includes the :class:`omni.isaac.lab.managers.ObservationManager` and :class:`omni.isaac.lab.managers.RewardManager`
  classes that were previously in the :mod:`omni.isaac.lab.utils.mdp` module.
* Added the :class:`omni.isaac.lab.managers.ManagerBase` class to handle the creation of managers.
* Added configuration classes for :class:`ObservationTermCfg` and :class:`RewardTermCfg` to allow easy creation of
  observation and reward terms.

Changed
^^^^^^^

* Changed the behavior of :class:`ObservationManager` and :class:`RewardManager` classes to accept the key ``func``
  in each configuration term to be a callable. This removes the need to inherit from the base class
  and allows more reusability of the functions across different environments.
* Moved the old managers to the :mod:`omni.isaac.lab.compat.utils.mdp` module.
* Modified the necessary scripts to use the :mod:`omni.isaac.lab.compat.utils.mdp` module.


0.6.2 (2023-07-21)
~~~~~~~~~~~~~~~~~~

Added
^^^^^

* Added the :mod:`omni.isaac.lab.command_generators` to generate different commands based on the desired task.
  It allows the user to generate commands for different tasks in the same environment without having to write
  custom code for each task.


0.6.1 (2023-07-16)
~~~~~~~~~~~~~~~~~~

Fixed
^^^^^

* Fixed the :meth:`omni.isaac.lab.utils.math.quat_apply_yaw` to compute the yaw quaternion correctly.

Added
^^^^^

* Added functions to convert string and callable objects in :mod:`omni.isaac.lab.utils.string`.


0.6.0 (2023-07-16)
~~~~~~~~~~~~~~~~~~

Added
^^^^^

* Added the argument :attr:`sort_keys` to the :meth:`omni.isaac.lab.utils.io.yaml.dump_yaml` method to allow
  enabling/disabling of sorting of keys in the output yaml file.

Fixed
^^^^^

* Fixed the ordering of terms in :mod:`omni.isaac.lab.utils.configclass` to be consistent in the order in which
  they are defined. Previously, the ordering was done alphabetically which made it inconsistent with the order in which
  the parameters were defined.

Changed
^^^^^^^

* Changed the default value of the argument :attr:`sort_keys` in the :meth:`omni.isaac.lab.utils.io.yaml.dump_yaml`
  method to ``False``.
* Moved the old config classes in :mod:`omni.isaac.lab.utils.configclass` to
  :mod:`omni.isaac.lab.compat.utils.configclass` so that users can still run their old code where alphabetical
  ordering was used.


0.5.0 (2023-07-04)
~~~~~~~~~~~~~~~~~~

Added
^^^^^

* Added a generalized :class:`omni.isaac.lab.sensors.SensorBase` class that leverages the ideas of views to
  handle multiple sensors in a single class.
* Added the classes :class:`omni.isaac.lab.sensors.RayCaster`, :class:`omni.isaac.lab.sensors.ContactSensor`,
  and :class:`omni.isaac.lab.sensors.Camera` that output a batched tensor of sensor data.

Changed
^^^^^^^

* Renamed the parameter ``sensor_tick`` to ``update_freq`` to make it more intuitive.
* Moved the old sensors in :mod:`omni.isaac.lab.sensors` to :mod:`omni.isaac.lab.compat.sensors`.
* Modified the standalone scripts to use the :mod:`omni.isaac.lab.compat.sensors` module.


0.4.4 (2023-07-05)
~~~~~~~~~~~~~~~~~~

Fixed
^^^^^

* Fixed the :meth:`omni.isaac.lab.terrains.trimesh.utils.make_plane` method to handle the case when the
  plane origin does not need to be centered.
* Added the :attr:`omni.isaac.lab.terrains.TerrainGeneratorCfg.seed` to make generation of terrains reproducible.
  The default value is ``None`` which means that the seed is not set.

Changed
^^^^^^^

* Changed the saving of ``origins`` in :class:`omni.isaac.lab.terrains.TerrainGenerator` class to be in CSV format
  instead of NPY format.


0.4.3 (2023-06-28)
~~~~~~~~~~~~~~~~~~

Added
^^^^^

* Added the :class:`omni.isaac.lab.markers.PointInstancerMarker` class that wraps around
  `UsdGeom.PointInstancer <https://graphics.pixar.com/usd/dev/api/class_usd_geom_point_instancer.html>`_
  to directly work with torch and numpy arrays.

Changed
^^^^^^^

* Moved the old markers in :mod:`omni.isaac.lab.markers` to :mod:`omni.isaac.lab.compat.markers`.
* Modified the standalone scripts to use the :mod:`omni.isaac.lab.compat.markers` module.


0.4.2 (2023-06-28)
~~~~~~~~~~~~~~~~~~

Added
^^^^^

* Added the sub-module :mod:`omni.isaac.lab.terrains` to allow procedural generation of terrains and supporting
  importing of terrains from different sources (meshes, usd files or default ground plane).


0.4.1 (2023-06-27)
~~~~~~~~~~~~~~~~~~

* Added the :class:`omni.isaac.lab.app.AppLauncher` class to allow controlled instantiation of
  the `SimulationApp <https://docs.omniverse.nvidia.com/py/isaacsim/source/extensions/omni.isaac.kit/docs/index.html>`_
  and extension loading for remote deployment and ROS bridges.

Changed
^^^^^^^

* Modified all standalone scripts to use the :class:`omni.isaac.lab.app.AppLauncher` class.


0.4.0 (2023-05-27)
~~~~~~~~~~~~~~~~~~

Added
^^^^^

* Added a helper class :class:`omni.isaac.lab.asset_loader.UrdfLoader` that converts a URDF file to instanceable USD
  file based on the input configuration object.


0.3.2 (2023-04-27)
~~~~~~~~~~~~~~~~~~

Fixed
^^^^^

* Added safe-printing of functions while using the :meth:`omni.isaac.lab.utils.dict.print_dict` function.


0.3.1 (2023-04-23)
~~~~~~~~~~~~~~~~~~

Added
^^^^^

* Added a modified version of ``lula_franka_gen.urdf`` which includes an end-effector frame.
* Added a standalone script ``play_rmpflow.py`` to show RMPFlow controller.

Fixed
^^^^^

* Fixed the splitting of commands in the :meth:`ActuatorGroup.compute` method. Earlier it was reshaping the
  commands to the shape ``(num_actuators, num_commands)`` which was causing the commands to be split incorrectly.
* Fixed the processing of actuator command in the :meth:`RobotBase._process_actuators_cfg` to deal with multiple
  command types when using "implicit" actuator group.

0.3.0 (2023-04-20)
~~~~~~~~~~~~~~~~~~

Fixed
^^^^^

* Added the destructor to the keyboard devices to unsubscribe from carb.

Added
^^^^^

* Added the :class:`Se2Gamepad` and :class:`Se3Gamepad` for gamepad teleoperation support.


0.2.8 (2023-04-10)
~~~~~~~~~~~~~~~~~~

Fixed
^^^^^

* Fixed bugs in :meth:`axis_angle_from_quat` in the ``omni.isaac.lab.utils.math`` to handle quaternion with negative w component.
* Fixed bugs in :meth:`subtract_frame_transforms` in the ``omni.isaac.lab.utils.math`` by adding the missing final rotation.


0.2.7 (2023-04-07)
~~~~~~~~~~~~~~~~~~

Fixed
^^^^^

* Fixed repetition in applying mimic multiplier for "p_abs" in the :class:`GripperActuatorGroup` class.
* Fixed bugs in :meth:`reset_buffers` in the :class:`RobotBase` and :class:`LeggedRobot` classes.

0.2.6 (2023-03-16)
~~~~~~~~~~~~~~~~~~

Added
^^^^^

* Added the :class:`CollisionPropertiesCfg` to rigid/articulated object and robot base classes.
* Added the :class:`PhysicsMaterialCfg` to the :class:`SingleArm` class for tool sites.

Changed
^^^^^^^

* Changed the default control mode of the :obj:`PANDA_HAND_MIMIC_GROUP_CFG` to be from ``"v_abs"`` to ``"p_abs"``.
  Using velocity control for the mimic group can cause the hand to move in a jerky manner.


0.2.5 (2023-03-08)
~~~~~~~~~~~~~~~~~~

Fixed
^^^^^

* Fixed the indices used for the Jacobian and dynamics quantities in the :class:`MobileManipulator` class.


0.2.4 (2023-03-04)
~~~~~~~~~~~~~~~~~~

Added
^^^^^

* Added :meth:`apply_nested_physics_material` to the ``omni.isaac.lab.utils.kit``.
* Added the :meth:`sample_cylinder` to sample points from a cylinder's surface.
* Added documentation about the issue in using instanceable asset as markers.

Fixed
^^^^^

* Simplified the physics material application in the rigid object and legged robot classes.

Removed
^^^^^^^

* Removed the ``geom_prim_rel_path`` argument in the :class:`RigidObjectCfg.MetaInfoCfg` class.


0.2.3 (2023-02-24)
~~~~~~~~~~~~~~~~~~

Fixed
^^^^^

* Fixed the end-effector body index used for getting the Jacobian in the :class:`SingleArm` and :class:`MobileManipulator` classes.


0.2.2 (2023-01-27)
~~~~~~~~~~~~~~~~~~

Fixed
^^^^^

* Fixed the :meth:`set_world_pose_ros` and :meth:`set_world_pose_from_view` in the :class:`Camera` class.

Deprecated
^^^^^^^^^^

* Removed the :meth:`set_world_pose_from_ypr` method from the :class:`Camera` class.


0.2.1 (2023-01-26)
~~~~~~~~~~~~~~~~~~

Fixed
^^^^^

* Fixed the :class:`Camera` class to support different fisheye projection types.


0.2.0 (2023-01-25)
~~~~~~~~~~~~~~~~~~

Added
^^^^^

* Added support for warp backend in camera utilities.
* Extended the ``play_camera.py`` with ``--gpu`` flag to use GPU replicator backend.

0.1.1 (2023-01-24)
~~~~~~~~~~~~~~~~~~

Fixed
^^^^^

* Fixed setting of physics material on the ground plane when using :meth:`omni.isaac.lab.utils.kit.create_ground_plane` function.


0.1.0 (2023-01-17)
~~~~~~~~~~~~~~~~~~

Added
^^^^^

* Initial release of the extension with experimental API.
* Available robot configurations:

  * **Quadrupeds:** Unitree A1, ANYmal B, ANYmal C
  * **Single-arm manipulators:** Franka Emika arm, UR5
  * **Mobile manipulators:** Clearpath Ridgeback with Franka Emika arm or UR5<|MERGE_RESOLUTION|>--- conflicted
+++ resolved
@@ -1,10 +1,20 @@
 Changelog
 ---------
 
-<<<<<<< HEAD
-0.17.14 (2024-06-13)
-~~~~~~~~~~~~~~~~~~~~
-=======
+0.19.5 (2024-07-17)
+~~~~~~~~~~~~~~~~~~~
+
+Changed
+^^^^^^^
+
+* Performance improvements for material randomization in events.
+
+Added
+^^^^^
+
+* Added minimum randomization frequency for reset mode randomizations.
+
+
 0.19.4 (2024-07-13)
 ~~~~~~~~~~~~~~~~~~~
 
@@ -161,18 +171,12 @@
 
 * Fixed the rendering logic to render at the specified interval. Earlier, the substep parameter had no effect and rendering
   would happen once every env.step() when active.
->>>>>>> 7937a186
-
-Changed
-^^^^^^^
-
-<<<<<<< HEAD
-* Performance improvements for material randomization in events.
-* Added minimum randomization frequency for reset mode randomizations.
-=======
+
+Changed
+^^^^^^^
+
 * Renamed :attr:`omni.isaac.lab.sim.SimulationCfg.substeps` to :attr:`omni.isaac.lab.sim.SimulationCfg.render_interval`.
   The render logic is now integrated in the decimation loop of the environment.
->>>>>>> 7937a186
 
 
 0.17.13 (2024-06-13)
