Changelog
---------

<<<<<<< HEAD
0.19.5 (2024-07-17)
~~~~~~~~~~~~~~~~~~~

Changed
^^^^^^^

* Performance improvements for material randomization in events.

Added
^^^^^

* Added minimum randomization frequency for reset mode randomizations.
=======
0.20.0 (2024-07-26)
~~~~~~~~~~~~~~~~~~~

Added
^^^^^

* Support for the Isaac Sim 4.1.0 release.

Removed
^^^^^^^

* The ``mdp.add_body_mass`` method in the events. Please use the
  :meth:`omni.isaac.lab.envs.mdp.randomize_rigid_body_mass` method instead.
* The classes ``managers.RandomizationManager`` and ``managers.RandomizationTermCfg`` are replaced with
  :class:`omni.isaac.lab.managers.EventManager` and :class:`omni.isaac.lab.managers.EventTermCfg` classes.
* The following properties in :class:`omni.isaac.lab.sensors.FrameTransformerData`:

  * ``target_rot_source`` --> :attr:`~omni.isaac.lab.sensors.FrameTransformerData.target_quat_w`
  * ``target_rot_w`` --> :attr:`~omni.isaac.lab.sensors.FrameTransformerData.target_quat_source`
  * ``source_rot_w`` --> :attr:`~omni.isaac.lab.sensors.FrameTransformerData.source_quat_w`

* The kit experience file ``isaaclab.backwards.compatible.kit``. This is followed by dropping the support for
  Isaac Sim 2023.1.1 completely.
>>>>>>> 4def7a69


0.19.4 (2024-07-13)
~~~~~~~~~~~~~~~~~~~

Fixed
^^^^^

* Added the call to "startup" events when using the :class:`~omni.isaac.lab.envs.ManagerBasedEnv` class.
  Earlier, the "startup" events were not being called when the environment was initialized. This issue
  did not occur when using the :class:`~omni.isaac.lab.envs.ManagerBasedRLEnv` class since the "startup"
  events were called in the constructor.


0.19.3 (2024-07-13)
~~~~~~~~~~~~~~~~~~~

Added
^^^^^

* Added schemas for setting and modifying deformable body properties on a USD prim.
* Added API to spawn a deformable body material in the simulation.
* Added APIs to spawn rigid and deformable meshes of primitive shapes (cone, cylinder, sphere, box, capsule)
  in the simulation. This is possible through the :mod:`omni.isaac.lab.sim.spawners.meshes` module.


0.19.2 (2024-07-05)
~~~~~~~~~~~~~~~~~~~

Changed
^^^^^^^

* Modified cloning scheme based on the attribute :attr:`~omni.isaac.lab.scene.InteractiveSceneCfg.replicate_physics`
  to determine whether environment is homogeneous or heterogeneous.


0.19.1 (2024-07-05)
~~~~~~~~~~~~~~~~~~~

Added
^^^^^

* Added a lidar pattern function :func:`~omni.isaac.lab.sensors.ray_caster.patterns.patterns.lidar_pattern` with
  corresponding config :class:`~omni.isaac.lab.sensors.ray_caster.patterns_cfg.LidarPatternCfg`.


0.19.0 (2024-07-04)
~~~~~~~~~~~~~~~~~~~

Fixed
^^^^^

* Fixed parsing of articulations with nested rigid links while using the :class:`omni.isaac.lab.assets.Articulation`
  class. Earlier, the class initialization failed when the articulation had nested rigid links since the rigid
  links were not being parsed correctly by the PhysX view.

Removed
^^^^^^^

* Removed the attribute :attr:`body_physx_view` from the :class:`omni.isaac.lab.assets.Articulation` and
  :class:`omni.isaac.lab.assets.RigidObject` classes. These were causing confusions when used with articulation
  view since the body names were not following the same ordering.
* Dropped support for Isaac Sim 2023.1.1. The minimum supported version is now Isaac Sim 4.0.0.


0.18.6 (2024-07-01)
~~~~~~~~~~~~~~~~~~~

Fixed
^^^^^

* Fixed the environment stepping logic. Earlier, the environments' rendering logic was updating the kit app which
  would in turn step the physics :attr:`omni.isaac.lab.sim.SimulationCfg.render_interval` times. Now, a render
  call only does rendering and does not step the physics.


0.18.5 (2024-06-26)
~~~~~~~~~~~~~~~~~~~

Fixed
^^^^^

* Fixed the gravity vector direction used inside the :class:`omni.isaac.lab.assets.RigidObjectData` class.
  Earlier, the gravity direction was hard-coded as (0, 0, -1) which may be different from the actual
  gravity direction in the simulation. Now, the gravity direction is obtained from the simulation context
  and used to compute the projection of the gravity vector on the object.


0.18.4 (2024-06-26)
~~~~~~~~~~~~~~~~~~~

Fixed
^^^^^

* Fixed double reference count of the physics sim view inside the asset classes. This was causing issues
  when destroying the asset class instance since the physics sim view was not being properly released.

Added
^^^^^

* Added the attribute :attr:`~omni.isaac.lab.assets.AssetBase.is_initialized` to check if the asset and sensor
  has been initialized properly. This can be used to ensure that the asset or sensor is ready to use in the simulation.


0.18.3 (2024-06-25)
~~~~~~~~~~~~~~~~~~~

Fixed
^^^^^

* Fixed the docstrings at multiple places related to the different buffer implementations inside the
  :mod:`omni.isaac.lab.utils.buffers` module. The docstrings were not clear and did not provide enough
  information about the classes and their methods.

Added
^^^^^

* Added the field for fixed tendom names in the :class:`omni.isaac.lab.assets.ArticulationData` class.
  Earlier, this information was not exposed which was inconsistent with other name related information
  such as joint or body names.

Changed
^^^^^^^

* Renamed the fields ``min_num_time_lags`` and ``max_num_time_lags`` to ``min_delay`` and
  ``max_delay`` in the :class:`omni.isaac.lab.actuators.DelayedPDActuatorCfg` class. This is to make
  the naming simpler to understand.


0.18.2 (2024-06-25)
~~~~~~~~~~~~~~~~~~~

Changed
^^^^^^^

* Moved the configuration for tile-rendered camera into its own file named ``tiled_camera_cfg.py``.
  This makes it easier to follow where the configuration is located and how it is related to the class.


0.18.1 (2024-06-25)
~~~~~~~~~~~~~~~~~~~

Changed
^^^^^^^

* Ensured that a parity between class and its configuration class is explicitly visible in the
  :mod:`omni.isaac.lab.envs` module. This makes it easier to follow where definitions are located and how
  they are related. This should not be a breaking change as the classes are still accessible through the same module.


0.18.0 (2024-06-13)
~~~~~~~~~~~~~~~~~~~

Fixed
^^^^^

* Fixed the rendering logic to render at the specified interval. Earlier, the substep parameter had no effect and rendering
  would happen once every env.step() when active.

Changed
^^^^^^^

* Renamed :attr:`omni.isaac.lab.sim.SimulationCfg.substeps` to :attr:`omni.isaac.lab.sim.SimulationCfg.render_interval`.
  The render logic is now integrated in the decimation loop of the environment.


0.17.13 (2024-06-13)
~~~~~~~~~~~~~~~~~~~~

Fixed
^^^^^

* Fixed the orientation reset logic in :func:`omni.isaac.lab.envs.mdp.events.reset_root_state_uniform` to make it relative to
  the default orientation. Earlier, the position was sampled relative to the default and the orientation not.


0.17.12 (2024-06-13)
~~~~~~~~~~~~~~~~~~~~

Added
^^^^^

* Added the class :class:`omni.isaac.lab.utils.buffers.TimestampedBuffer` to store timestamped data.

Changed
^^^^^^^

* Added time-stamped buffers in the classes :class:`omni.isaac.lab.assets.RigidObjectData` and :class:`omni.isaac.lab.assets.ArticulationData`
  to update some values lazily and avoid unnecessary computations between physics updates. Before, all the data was always
  updated at every step, even if it was not used by the task.


0.17.11 (2024-05-30)
~~~~~~~~~~~~~~~~~~~~

Fixed
^^^^^

* Fixed :class:`omni.isaac.lab.sensor.ContactSensor` not loading correctly in extension mode.
  Earlier, the :attr:`omni.isaac.lab.sensor.ContactSensor.body_physx_view` was not initialized when
  :meth:`omni.isaac.lab.sensor.ContactSensor._debug_vis_callback` is called which references it.


0.17.10 (2024-05-30)
~~~~~~~~~~~~~~~~~~~~

Fixed
^^^^^

* Fixed compound classes being directly assigned in ``default_factory`` generator method
  :meth:`omni.isaac.lab.utils.configclass._return_f`, which resulted in shared references such that modifications to
  compound objects were reflected across all instances generated from the same ``default_factory`` method.


0.17.9 (2024-05-30)
~~~~~~~~~~~~~~~~~~~

Added
^^^^^

* Added ``variants`` attribute to the :class:`omni.isaac.lab.sim.from_files.UsdFileCfg` class to select USD
  variants when loading assets from USD files.


0.17.8 (2024-05-28)
~~~~~~~~~~~~~~~~~~~

Fixed
^^^^^

* Implemented the reset methods in the action terms to avoid returning outdated data.


0.17.7 (2024-05-28)
~~~~~~~~~~~~~~~~~~~

Added
^^^^^

* Added debug visualization utilities in the :class:`omni.isaac.lab.managers.ActionManager` class.


0.17.6 (2024-05-27)
~~~~~~~~~~~~~~~~~~~

Added
^^^^^

* Added ``wp.init()`` call in Warp utils.


0.17.5 (2024-05-22)
~~~~~~~~~~~~~~~~~~~

Changed
^^^^^^^

* Websocket livestreaming is no longer supported. Valid livestream options are {0, 1, 2}.
* WebRTC livestream is now set with livestream=2.


0.17.4 (2024-05-17)
~~~~~~~~~~~~~~~~~~~

Changed
^^^^^^^

* Modified the noise functions to also support add, scale, and abs operations on the data. Added aliases
  to ensure backward compatibility with the previous functions.

  * Added :attr:`omni.isaac.lab.utils.noise.NoiseCfg.operation` for the different operations.
  * Renamed ``constant_bias_noise`` to :func:`omni.isaac.lab.utils.noise.constant_noise`.
  * Renamed ``additive_uniform_noise`` to :func:`omni.isaac.lab.utils.noise.uniform_noise`.
  * Renamed ``additive_gaussian_noise`` to :func:`omni.isaac.lab.utils.noise.gaussian_noise`.


0.17.3 (2024-05-15)
~~~~~~~~~~~~~~~~~~~

Fixed
^^^^^

* Set ``hide_ui`` flag in the app launcher for livestream.
* Fix native client livestream extensions.


0.17.2 (2024-05-09)
~~~~~~~~~~~~~~~~~~~

Changed
^^^^^^^

* Renamed ``_range`` to ``distribution_params`` in ``events.py`` for methods that defined a distribution.
* Apply additive/scaling randomization noise on default data instead of current data.
* Changed material bucketing logic to prevent exceeding 64k materials.

Fixed
^^^^^

* Fixed broadcasting issues with indexing when environment and joint IDs are provided.
* Fixed incorrect tensor dimensions when setting a subset of environments.

Added
^^^^^

* Added support for randomization of fixed tendon parameters.
* Added support for randomization of dof limits.
* Added support for randomization of gravity.
* Added support for Gaussian sampling.
* Added default buffers to Articulation/Rigid object data classes for randomization.


0.17.1 (2024-05-10)
~~~~~~~~~~~~~~~~~~~

Fixed
^^^^^

* Added attribute :attr:`omni.isaac.lab.sim.converters.UrdfConverterCfg.override_joint_dynamics` to properly parse
  joint dynamics in :class:`omni.isaac.lab.sim.converters.UrdfConverter`.


0.17.0 (2024-05-07)
~~~~~~~~~~~~~~~~~~~

Changed
^^^^^^^

* Renamed ``BaseEnv`` to :class:`omni.isaac.lab.envs.ManagerBasedEnv`.
* Renamed ``base_env.py`` to ``manager_based_env.py``.
* Renamed ``BaseEnvCfg`` to :class:`omni.isaac.lab.envs.ManagerBasedEnvCfg`.
* Renamed ``RLTaskEnv`` to :class:`omni.isaac.lab.envs.ManagerBasedRLEnv`.
* Renamed ``rl_task_env.py`` to ``manager_based_rl_env.py``.
* Renamed ``RLTaskEnvCfg`` to :class:`omni.isaac.lab.envs.ManagerBasedRLEnvCfg`.
* Renamed ``rl_task_env_cfg.py`` to ``rl_env_cfg.py``.
* Renamed ``OIGEEnv`` to :class:`omni.isaac.lab.envs.DirectRLEnv`.
* Renamed ``oige_env.py`` to ``direct_rl_env.py``.
* Renamed ``RLTaskEnvWindow`` to :class:`omni.isaac.lab.envs.ui.ManagerBasedRLEnvWindow`.
* Renamed ``rl_task_env_window.py`` to ``manager_based_rl_env_window.py``.
* Renamed all references of ``BaseEnv``, ``BaseEnvCfg``, ``RLTaskEnv``, ``RLTaskEnvCfg``,  ``OIGEEnv``, and ``RLTaskEnvWindow``.

Added
^^^^^

* Added direct workflow base class :class:`omni.isaac.lab.envs.DirectRLEnv`.


0.16.4 (2024-05-06)
~~~~~~~~~~~~~~~~~~~~

Changed
^^^^^^^

* Added :class:`omni.isaac.lab.sensors.TiledCamera` to support tiled rendering with RGB and depth.


0.16.3 (2024-04-26)
~~~~~~~~~~~~~~~~~~~

Fixed
^^^^^

* Fixed parsing of filter prim path expressions in the :class:`omni.isaac.lab.sensors.ContactSensor` class.
  Earlier, the filter prim paths given to the physics view was not being parsed since they were specified as
  regex expressions instead of glob expressions.


0.16.2 (2024-04-25)
~~~~~~~~~~~~~~~~~~~~

Changed
^^^^^^^

* Simplified the installation procedure, isaaclab -e is no longer needed
* Updated torch dependency to 2.2.2


0.16.1 (2024-04-20)
~~~~~~~~~~~~~~~~~~~

Added
^^^^^

* Added attribute :attr:`omni.isaac.lab.sim.ArticulationRootPropertiesCfg.fix_root_link` to fix the root link
  of an articulation to the world frame.


0.16.0 (2024-04-16)
~~~~~~~~~~~~~~~~~~~

Added
^^^^^

* Added the function :meth:`omni.isaac.lab.utils.math.quat_unique` to standardize quaternion representations,
  i.e. always have a non-negative real part.
* Added events terms for randomizing mass by scale, simulation joint properties (stiffness, damping, armature,
  and friction)

Fixed
^^^^^

* Added clamping of joint positions and velocities in event terms for resetting joints. The simulation does not
  throw an error if the set values are out of their range. Hence, users are expected to clamp them before setting.
* Fixed :class:`omni.isaac.lab.envs.mdp.EMAJointPositionToLimitsActionCfg` to smoothen the actions
  at environment frequency instead of simulation frequency.

* Renamed the following functions in :meth:`omni.isaac.lab.envs.mdp` to avoid confusions:

  * Observation: :meth:`joint_pos_norm` -> :meth:`joint_pos_limit_normalized`
  * Action: :class:`ExponentialMovingAverageJointPositionAction` -> :class:`EMAJointPositionToLimitsAction`
  * Termination: :meth:`base_height` -> :meth:`root_height_below_minimum`
  * Termination: :meth:`joint_pos_limit` -> :meth:`joint_pos_out_of_limit`
  * Termination: :meth:`joint_pos_manual_limit` -> :meth:`joint_pos_out_of_manual_limit`
  * Termination: :meth:`joint_vel_limit` -> :meth:`joint_vel_out_of_limit`
  * Termination: :meth:`joint_vel_manual_limit` -> :meth:`joint_vel_out_of_manual_limit`
  * Termination: :meth:`joint_torque_limit` -> :meth:`joint_effort_out_of_limit`

Deprecated
^^^^^^^^^^

* Deprecated the function :meth:`omni.isaac.lab.envs.mdp.add_body_mass` in favor of
  :meth:`omni.isaac.lab.envs.mdp.randomize_rigid_body_mass`. This supports randomizing the mass based on different
  operations (add, scale, or set) and sampling distributions.


0.15.13 (2024-04-16)
~~~~~~~~~~~~~~~~~~~~

Changed
^^^^^^^

* Improved startup performance by enabling rendering-based extensions only when necessary and caching of nucleus directory.
* Renamed the flag ``OFFSCREEN_RENDER`` or ``--offscreen_render`` to ``ENABLE_CAMERAS`` or ``--enable_cameras`` respectively.


0.15.12 (2024-04-16)
~~~~~~~~~~~~~~~~~~~~

Changed
^^^^^^^

* Replaced calls to the ``check_file_path`` function in the :mod:`omni.isaac.lab.sim.spawners.from_files`
  with the USD stage resolve identifier function. This helps speed up the loading of assets from file paths
  by avoiding Nucleus server calls.


0.15.11 (2024-04-15)
~~~~~~~~~~~~~~~~~~~~

Added
^^^^^

* Added the :meth:`omni.isaac.lab.sim.SimulationContext.has_rtx_sensors` method to check if any
  RTX-related sensors such as cameras have been created in the simulation. This is useful to determine
  if simulation requires RTX rendering during step or not.

Fixed
^^^^^

* Fixed the rendering of RTX-related sensors such as cameras inside the :class:`omni.isaac.lab.envs.RLTaskEnv` class.
  Earlier the rendering did not happen inside the step function, which caused the sensor data to be empty.


0.15.10 (2024-04-11)
~~~~~~~~~~~~~~~~~~~~

Fixed
^^^^^

* Fixed sharing of the same memory address between returned tensors from observation terms
  in the :class:`omni.isaac.lab.managers.ObservationManager` class. Earlier, the returned
  tensors could map to the same memory address, causing issues when the tensors were modified
  during scaling, clipping or other operations.


0.15.9 (2024-04-04)
~~~~~~~~~~~~~~~~~~~

Fixed
^^^^^

* Fixed assignment of individual termination terms inside the :class:`omni.isaac.lab.managers.TerminationManager`
  class. Earlier, the terms were being assigned their values through an OR operation which resulted in incorrect
  values. This regression was introduced in version 0.15.1.


0.15.8 (2024-04-02)
~~~~~~~~~~~~~~~~~~~

Added
^^^^^

* Added option to define ordering of points for the mesh-grid generation in the
  :func:`omni.isaac.lab.sensors.ray_caster.patterns.grid_pattern`. This parameter defaults to 'xy'
  for backward compatibility.


0.15.7 (2024-03-28)
~~~~~~~~~~~~~~~~~~~

Added
^^^^^

* Adds option to return indices/data in the specified query keys order in
  :class:`omni.isaac.lab.managers.SceneEntityCfg` class, and the respective
  :func:`omni.isaac.lab.utils.string.resolve_matching_names_values` and
  :func:`omni.isaac.lab.utils.string.resolve_matching_names` functions.


0.15.6 (2024-03-28)
~~~~~~~~~~~~~~~~~~~

Added
^^^^^

* Extended the :class:`omni.isaac.lab.app.AppLauncher` class to support the loading of experience files
  from the command line. This allows users to load a specific experience file when running the application
  (such as for multi-camera rendering or headless mode).

Changed
^^^^^^^

* Changed default loading of experience files in the :class:`omni.isaac.lab.app.AppLauncher` class from the ones
  provided by Isaac Sim to the ones provided in Isaac Lab's ``source/apps`` directory.


0.15.5 (2024-03-23)
~~~~~~~~~~~~~~~~~~~

Fixed
^^^^^

* Fixed the env origins in :meth:`_compute_env_origins_grid` of :class:`omni.isaac.lab.terrain.TerrainImporter`
  to match that obtained from the Isaac Sim :class:`omni.isaac.cloner.GridCloner` class.

Added
^^^^^

* Added unit test to ensure consistency between environment origins generated by IsaacSim's Grid Cloner and those
  produced by the TerrainImporter.


0.15.4 (2024-03-22)
~~~~~~~~~~~~~~~~~~~

Fixed
^^^^^

* Fixed the :class:`omni.isaac.lab.envs.mdp.actions.NonHolonomicActionCfg` class to use
  the correct variable when applying actions.


0.15.3 (2024-03-21)
~~~~~~~~~~~~~~~~~~~

Added
^^^^^

* Added unit test to check that :class:`omni.isaac.lab.scene.InteractiveScene` entity data is not shared between separate instances.

Fixed
^^^^^

* Moved class variables in :class:`omni.isaac.lab.scene.InteractiveScene` to correctly  be assigned as
  instance variables.
* Removed custom ``__del__`` magic method from :class:`omni.isaac.lab.scene.InteractiveScene`.


0.15.2 (2024-03-21)
~~~~~~~~~~~~~~~~~~~

Fixed
^^^^^

* Added resolving of relative paths for the main asset USD file when using the
  :class:`omni.isaac.lab.sim.converters.UrdfConverter` class. This is to ensure that the material paths are
  resolved correctly when the main asset file is moved to a different location.


0.15.1 (2024-03-19)
~~~~~~~~~~~~~~~~~~~

Fixed
^^^^^

* Fixed the imitation learning workflow example script, updating Isaac Lab and Robomimic API calls.
* Removed the resetting of :attr:`_term_dones` in the :meth:`omni.isaac.lab.managers.TerminationManager.reset`.
  Previously, the environment cleared out all the terms. However, it impaired reading the specific term's values externally.


0.15.0 (2024-03-17)
~~~~~~~~~~~~~~~~~~~

Deprecated
^^^^^^^^^^

* Renamed :class:`omni.isaac.lab.managers.RandomizationManager` to :class:`omni.isaac.lab.managers.EventManager`
  class for clarification as the manager takes care of events such as reset in addition to pure randomizations.
* Renamed :class:`omni.isaac.lab.managers.RandomizationTermCfg` to :class:`omni.isaac.lab.managers.EventTermCfg`
  for consistency with the class name change.


0.14.1 (2024-03-16)
~~~~~~~~~~~~~~~~~~~

Added
^^^^^

* Added simulation schemas for joint drive and fixed tendons. These can be configured for assets imported
  from file formats.
* Added logging of tendon properties to the articulation class (if they are present in the USD prim).


0.14.0 (2024-03-15)
~~~~~~~~~~~~~~~~~~~

Fixed
^^^^^

* Fixed the ordering of body names used in the :class:`omni.isaac.lab.assets.Articulation` class. Earlier,
  the body names were not following the same ordering as the bodies in the articulation. This led
  to issues when using the body names to access data related to the links from the articulation view
  (such as Jacobians, mass matrices, etc.).

Removed
^^^^^^^

* Removed the attribute :attr:`body_physx_view` from the :class:`omni.isaac.lab.assets.RigidObject`
  and :class:`omni.isaac.lab.assets.Articulation` classes. These were causing confusions when used
  with articulation view since the body names were not following the same ordering.


0.13.1 (2024-03-14)
~~~~~~~~~~~~~~~~~~~

Removed
^^^^^^^

* Removed the :mod:`omni.isaac.lab.compat` module. This module was used to provide compatibility
  with older versions of Isaac Sim. It is no longer needed since we have most of the functionality
  absorbed into the main classes.


0.13.0 (2024-03-12)
~~~~~~~~~~~~~~~~~~~

Added
^^^^^

* Added support for the following data types inside the :class:`omni.isaac.lab.sensors.Camera` class:
  ``instance_segmentation_fast`` and ``instance_id_segmentation_fast``. These are GPU-supported annotations
  and are faster than the regular annotations.

Fixed
^^^^^

* Fixed handling of semantic filtering inside the :class:`omni.isaac.lab.sensors.Camera` class. Earlier,
  the annotator was given ``semanticTypes`` as an argument. However, with Isaac Sim 2023.1, the annotator
  does not accept this argument. Instead the mapping needs to be set to the synthetic data interface directly.
* Fixed the return shape of colored images for segmentation data types inside the
  :class:`omni.isaac.lab.sensors.Camera` class. Earlier, the images were always returned as ``int32``. Now,
  they are casted to ``uint8`` 4-channel array before returning if colorization is enabled for the annotation type.

Removed
^^^^^^^

* Dropped support for ``instance_segmentation`` and ``instance_id_segmentation`` annotations in the
  :class:`omni.isaac.lab.sensors.Camera` class. Their "fast" counterparts should be used instead.
* Renamed the argument :attr:`omni.isaac.lab.sensors.CameraCfg.semantic_types` to
  :attr:`omni.isaac.lab.sensors.CameraCfg.semantic_filter`. This is more aligned with Replicator's terminology
  for semantic filter predicates.
* Replaced the argument :attr:`omni.isaac.lab.sensors.CameraCfg.colorize` with separate colorized
  arguments for each annotation type (:attr:`~omni.isaac.lab.sensors.CameraCfg.colorize_instance_segmentation`,
  :attr:`~omni.isaac.lab.sensors.CameraCfg.colorize_instance_id_segmentation`, and
  :attr:`~omni.isaac.lab.sensors.CameraCfg.colorize_semantic_segmentation`).


0.12.4 (2024-03-11)
~~~~~~~~~~~~~~~~~~~

Fixed
^^^^^


* Adapted randomization terms to deal with ``slice`` for the body indices. Earlier, the terms were not
  able to handle the slice object and were throwing an error.
* Added ``slice`` type-hinting to all body and joint related methods in the rigid body and articulation
  classes. This is to make it clear that the methods can handle both list of indices and slices.


0.12.3 (2024-03-11)
~~~~~~~~~~~~~~~~~~~

Fixed
^^^^^

* Added signal handler to the :class:`omni.isaac.lab.app.AppLauncher` class to catch the ``SIGINT`` signal
  and close the application gracefully. This is to prevent the application from crashing when the user
  presses ``Ctrl+C`` to close the application.


0.12.2 (2024-03-10)
~~~~~~~~~~~~~~~~~~~

Added
^^^^^

* Added observation terms for states of a rigid object in world frame.
* Added randomization terms to set root state with randomized orientation and joint state within user-specified limits.
* Added reward term for penalizing specific termination terms.

Fixed
^^^^^

* Improved sampling of states inside randomization terms. Earlier, the code did multiple torch calls
  for sampling different components of the vector. Now, it uses a single call to sample the entire vector.


0.12.1 (2024-03-09)
~~~~~~~~~~~~~~~~~~~

Added
^^^^^

* Added an option to the last actions observation term to get a specific term by name from the action manager.
  If None, the behavior remains the same as before (the entire action is returned).


0.12.0 (2024-03-08)
~~~~~~~~~~~~~~~~~~~

Added
^^^^^

* Added functionality to sample flat patches on a generated terrain. This can be configured using
  :attr:`omni.isaac.lab.terrains.SubTerrainBaseCfg.flat_patch_sampling` attribute.
* Added a randomization function for setting terrain-aware root state. Through this, an asset can be
  reset to a randomly sampled flat patches.

Fixed
^^^^^

* Separated normal and terrain-base position commands. The terrain based commands rely on the
  terrain to sample flat patches for setting the target position.
* Fixed command resample termination function.

Changed
^^^^^^^

* Added the attribute :attr:`omni.isaac.lab.envs.mdp.commands.UniformVelocityCommandCfg.heading_control_stiffness`
  to control the stiffness of the heading control term in the velocity command term. Earlier, this was
  hard-coded to 0.5 inside the term.

Removed
^^^^^^^

* Removed the function :meth:`sample_new_targets` in the terrain importer. Instead the attribute
  :attr:`omni.isaac.lab.terrains.TerrainImporter.flat_patches` should be used to sample new targets.


0.11.3 (2024-03-04)
~~~~~~~~~~~~~~~~~~~

Fixed
^^^^^

* Corrects the functions :func:`omni.isaac.lab.utils.math.axis_angle_from_quat` and :func:`omni.isaac.lab.utils.math.quat_error_magnitude`
  to accept tensors of the form (..., 4) instead of (N, 4). This brings us in line with our documentation and also upgrades one of our functions
  to handle higher dimensions.


0.11.2 (2024-03-04)
~~~~~~~~~~~~~~~~~~~

Added
^^^^^

* Added checks for default joint position and joint velocity in the articulation class. This is to prevent
  users from configuring values for these quantities that might be outside the valid range from the simulation.


0.11.1 (2024-02-29)
~~~~~~~~~~~~~~~~~~~

Added
^^^^^

* Replaced the default values for ``joint_ids`` and ``body_ids`` from ``None`` to ``slice(None)``
  in the :class:`omni.isaac.lab.managers.SceneEntityCfg`.
* Adapted rewards and observations terms so that the users can query a subset of joints and bodies.


0.11.0 (2024-02-27)
~~~~~~~~~~~~~~~~~~~

Removed
^^^^^^^

* Dropped support for Isaac Sim<=2022.2. As part of this, removed the components of :class:`omni.isaac.lab.app.AppLauncher`
  which handled ROS extension loading. We no longer need them in Isaac Sim>=2023.1 to control the load order to avoid crashes.
* Upgraded Dockerfile to use ISAACSIM_VERSION=2023.1.1 by default.


0.10.28 (2024-02-29)
~~~~~~~~~~~~~~~~~~~~

Added
^^^^^

* Implemented relative and moving average joint position action terms. These allow the user to specify
  the target joint positions as relative to the current joint positions or as a moving average of the
  joint positions over a window of time.


0.10.27 (2024-02-28)
~~~~~~~~~~~~~~~~~~~~

Added
^^^^^

* Added UI feature to start and stop animation recording in the stage when running an environment.
  To enable this feature, please pass the argument ``--disable_fabric`` to the environment script to allow
  USD read/write operations. Be aware that this will slow down the simulation.


0.10.26 (2024-02-26)
~~~~~~~~~~~~~~~~~~~~

Added
^^^^^

* Added a viewport camera controller class to the :class:`omni.isaac.lab.envs.BaseEnv`. This is useful
  for applications where the user wants to render the viewport from different perspectives even when the
  simulation is running in headless mode.


0.10.25 (2024-02-26)
~~~~~~~~~~~~~~~~~~~~

Fixed
^^^^^

* Ensures that all path arguments in :mod:`omni.isaac.lab.sim.utils` are cast to ``str``. Previously,
  we had handled path types as strings without casting.


0.10.24 (2024-02-26)
~~~~~~~~~~~~~~~~~~~~

Added
^^^^^

* Added tracking of contact time in the :class:`omni.isaac.lab.sensors.ContactSensor` class. Previously,
  only the air time was being tracked.
* Added contact force threshold, :attr:`omni.isaac.lab.sensors.ContactSensorCfg.force_threshold`, to detect
  when the contact sensor is in contact. Previously, this was set to hard-coded 1.0 in the sensor class.


0.10.23 (2024-02-21)
~~~~~~~~~~~~~~~~~~~~

Fixed
^^^^^

* Fixes the order of size arguments in :meth:`omni.isaac.lab.terrains.height_field.random_uniform_terrain`. Previously, the function would crash if the size along x and y were not the same.


0.10.22 (2024-02-14)
~~~~~~~~~~~~~~~~~~~~

Fixed
^^^^^

* Fixed "divide by zero" bug in :class:`~omni.isaac.lab.sim.SimulationContext` when setting gravity vector.
  Now, it is correctly disabled when the gravity vector is set to zero.


0.10.21 (2024-02-12)
~~~~~~~~~~~~~~~~~~~~

Fixed
^^^^^

* Fixed the printing of articulation joint information when the articulation has only one joint.
  Earlier, the function was performing a squeeze operation on the tensor, which caused an error when
  trying to index the tensor of shape (1,).


0.10.20 (2024-02-12)
~~~~~~~~~~~~~~~~~~~~

Added
^^^^^

* Adds :attr:`omni.isaac.lab.sim.PhysxCfg.enable_enhanced_determinism` to enable improved
  determinism from PhysX. Please note this comes at the expense of performance.


0.10.19 (2024-02-08)
~~~~~~~~~~~~~~~~~~~~

Fixed
^^^^^

* Fixed environment closing so that articulations, objects, and sensors are cleared properly.


0.10.18 (2024-02-05)
~~~~~~~~~~~~~~~~~~~~

Fixed
^^^^^

* Pinned :mod:`torch` version to 2.0.1 in the setup.py to keep parity version of :mod:`torch` supplied by
  Isaac 2023.1.1, and prevent version incompatibility between :mod:`torch` ==2.2 and
  :mod:`typing-extensions` ==3.7.4.3


0.10.17 (2024-02-02)
~~~~~~~~~~~~~~~~~~~~

Fixed
^^^^^^

* Fixed carb setting ``/app/livestream/enabled`` to be set as False unless live-streaming is specified
  by :class:`omni.isaac.lab.app.AppLauncher` settings. This fixes the logic of :meth:`SimulationContext.render`,
  which depended on the config in previous versions of Isaac defaulting to false for this setting.


0.10.16 (2024-01-29)
~~~~~~~~~~~~~~~~~~~~

Added
^^^^^^

* Added an offset parameter to the height scan observation term. This allows the user to specify the
  height offset of the scan from the tracked body. Previously it was hard-coded to be 0.5.


0.10.15 (2024-01-29)
~~~~~~~~~~~~~~~~~~~~

Fixed
^^^^^

* Fixed joint torque computation for implicit actuators. Earlier, the torque was always zero for implicit
  actuators. Now, it is computed approximately by applying the PD law.


0.10.14 (2024-01-22)
~~~~~~~~~~~~~~~~~~~~

Fixed
^^^^^

* Fixed the tensor shape of :attr:`omni.isaac.lab.sensors.ContactSensorData.force_matrix_w`. Earlier, the reshaping
  led to a mismatch with the data obtained from PhysX.


0.10.13 (2024-01-15)
~~~~~~~~~~~~~~~~~~~~

Fixed
^^^^^

* Fixed running of environments with a single instance even if the :attr:`replicate_physics`` flag is set to True.


0.10.12 (2024-01-10)
~~~~~~~~~~~~~~~~~~~~

Fixed
^^^^^

* Fixed indexing of source and target frames in the :class:`omni.isaac.lab.sensors.FrameTransformer` class.
  Earlier, it always assumed that the source frame body is at index 0. Now, it uses the body index of the
  source frame to compute the transformation.

Deprecated
^^^^^^^^^^

* Renamed quantities in the :class:`omni.isaac.lab.sensors.FrameTransformerData` class to be more
  consistent with the terminology used in the asset classes. The following quantities are deprecated:

  * ``target_rot_w`` -> ``target_quat_w``
  * ``source_rot_w`` -> ``source_quat_w``
  * ``target_rot_source`` -> ``target_quat_source``


0.10.11 (2024-01-08)
~~~~~~~~~~~~~~~~~~~~

Fixed
^^^^^

* Fixed attribute error raised when calling the :class:`omni.isaac.lab.envs.mdp.TerrainBasedPositionCommand`
  command term.
* Added a dummy function in :class:`omni.isaac.lab.terrain.TerrainImporter` that returns environment
  origins as terrain-aware sampled targets. This function should be implemented by child classes based on
  the terrain type.


0.10.10 (2023-12-21)
~~~~~~~~~~~~~~~~~~~~

Fixed
^^^^^

* Fixed reliance on non-existent ``Viewport`` in :class:`omni.isaac.lab.sim.SimulationContext` when loading livestreaming
  by ensuring that the extension ``omni.kit.viewport.window`` is enabled in :class:`omni.isaac.lab.app.AppLauncher` when
  livestreaming is enabled


0.10.9 (2023-12-21)
~~~~~~~~~~~~~~~~~~~

Fixed
^^^^^

* Fixed invalidation of physics views inside the asset and sensor classes. Earlier, they were left initialized
  even when the simulation was stopped. This caused issues when closing the application.


0.10.8 (2023-12-20)
~~~~~~~~~~~~~~~~~~~

Fixed
^^^^^

* Fixed the :class:`omni.isaac.lab.envs.mdp.actions.DifferentialInverseKinematicsAction` class
  to account for the offset pose of the end-effector.


0.10.7 (2023-12-19)
~~~~~~~~~~~~~~~~~~~

Fixed
^^^^^

* Added a check to ray-cast and camera sensor classes to ensure that the sensor prim path does not
  have a regex expression at its leaf. For instance, ``/World/Robot/camera_.*`` is not supported
  for these sensor types. This behavior needs to be fixed in the future.


0.10.6 (2023-12-19)
~~~~~~~~~~~~~~~~~~~

Added
^^^^^

* Added support for using articulations as visualization markers. This disables all physics APIs from
  the articulation and allows the user to use it as a visualization marker. It is useful for creating
  visualization markers for the end-effectors or base of the robot.

Fixed
^^^^^

* Fixed hiding of debug markers from secondary images when using the
  :class:`omni.isaac.lab.markers.VisualizationMarkers` class. Earlier, the properties were applied on
  the XForm prim instead of the Mesh prim.


0.10.5 (2023-12-18)
~~~~~~~~~~~~~~~~~~~

Fixed
^^^^^

* Fixed test ``check_base_env_anymal_locomotion.py``, which
  previously called :func:`torch.jit.load` with the path to a policy (which would work
  for a local file), rather than calling
  :func:`omni.isaac.lab.utils.assets.read_file` on the path to get the file itself.


0.10.4 (2023-12-14)
~~~~~~~~~~~~~~~~~~~

Fixed
^^^^^

* Fixed potentially breaking import of omni.kit.widget.toolbar by ensuring that
  if live-stream is enabled, then the :mod:`omni.kit.widget.toolbar`
  extension is loaded.

0.10.3 (2023-12-12)
~~~~~~~~~~~~~~~~~~~

Added
^^^^^

* Added the attribute :attr:`omni.isaac.lab.actuators.ActuatorNetMLPCfg.input_order`
  to specify the order of the input tensors to the MLP network.

Fixed
^^^^^

* Fixed computation of metrics for the velocity command term. Earlier, the norm was being computed
  over the entire batch instead of the last dimension.
* Fixed the clipping inside the :class:`omni.isaac.lab.actuators.DCMotor` class. Earlier, it was
  not able to handle the case when configured saturation limit was set to None.


0.10.2 (2023-12-12)
~~~~~~~~~~~~~~~~~~~

Fixed
^^^^^

* Added a check in the simulation stop callback in the :class:`omni.isaac.lab.sim.SimulationContext` class
  to not render when an exception is raised. The while loop in the callback was preventing the application
  from closing when an exception was raised.


0.10.1 (2023-12-06)
~~~~~~~~~~~~~~~~~~~

Added
^^^^^

* Added command manager class with terms defined by :class:`omni.isaac.lab.managers.CommandTerm`. This
  allow for multiple types of command generators to be used in the same environment.


0.10.0 (2023-12-04)
~~~~~~~~~~~~~~~~~~~

Changed
^^^^^^^

* Modified the sensor and asset base classes to use the underlying PhysX views instead of Isaac Sim views.
  Using Isaac Sim classes led to a very high load time (of the order of minutes) when using a scene with
  many assets. This is because Isaac Sim supports USD paths which are slow and not required.

Added
^^^^^

* Added faster implementation of USD stage traversal methods inside the :class:`omni.isaac.lab.sim.utils` module.
* Added properties :attr:`omni.isaac.lab.assets.AssetBase.num_instances` and
  :attr:`omni.isaac.lab.sensor.SensorBase.num_instances` to obtain the number of instances of the asset
  or sensor in the simulation respectively.

Removed
^^^^^^^

* Removed dependencies on Isaac Sim view classes. It is no longer possible to use :attr:`root_view` and
  :attr:`body_view`. Instead use :attr:`root_physx_view` and :attr:`body_physx_view` to access the underlying
  PhysX views.


0.9.55 (2023-12-03)
~~~~~~~~~~~~~~~~~~~

Fixed
^^^^^

* Fixed the Nucleus directory path in the :attr:`omni.isaac.lab.utils.assets.NVIDIA_NUCLEUS_DIR`.
  Earlier, it was referring to the ``NVIDIA/Assets`` directory instead of ``NVIDIA``.


0.9.54 (2023-11-29)
~~~~~~~~~~~~~~~~~~~

Fixed
^^^^^

* Fixed pose computation in the :class:`omni.isaac.lab.sensors.Camera` class to obtain them from XFormPrimView
  instead of using ``UsdGeomCamera.ComputeLocalToWorldTransform`` method. The latter is not updated correctly
  during GPU simulation.
* Fixed initialization of the annotator info in the class :class:`omni.isaac.lab.sensors.Camera`. Previously
  all dicts had the same memory address which caused all annotators to have the same info.
* Fixed the conversion of ``uint32`` warp arrays inside the :meth:`omni.isaac.lab.utils.array.convert_to_torch`
  method. PyTorch does not support this type, so it is converted to ``int32`` before converting to PyTorch tensor.
* Added render call inside :meth:`omni.isaac.lab.sim.SimulationContext.reset` to initialize Replicator
  buffers when the simulation is reset.


0.9.53 (2023-11-29)
~~~~~~~~~~~~~~~~~~~

Changed
^^^^^^^

* Changed the behavior of passing :obj:`None` to the :class:`omni.isaac.lab.actuators.ActuatorBaseCfg`
  class. Earlier, they were resolved to fixed default values. Now, they imply that the values are loaded
  from the USD joint drive configuration.

Added
^^^^^

* Added setting of joint armature and friction quantities to the articulation class.


0.9.52 (2023-11-29)
~~~~~~~~~~~~~~~~~~~

Changed
^^^^^^^

* Changed the warning print in :meth:`omni.isaac.lab.sim.utils.apply_nested` method
  to be more descriptive. Earlier, it was printing a warning for every instanced prim.
  Now, it only prints a warning if it could not apply the attribute to any of the prims.

Added
^^^^^

* Added the method :meth:`omni.isaac.lab.utils.assets.retrieve_file_path` to
  obtain the absolute path of a file on the Nucleus server or locally.

Fixed
^^^^^

* Fixed hiding of STOP button in the :class:`AppLauncher` class when running the
  simulation in headless mode.
* Fixed a bug with :meth:`omni.isaac.lab.sim.utils.clone` failing when the input prim path
  had no parent (example: "/Table").


0.9.51 (2023-11-29)
~~~~~~~~~~~~~~~~~~~

Changed
^^^^^^^

* Changed the :meth:`omni.isaac.lab.sensor.SensorBase.update` method to always recompute the buffers if
  the sensor is in visualization mode.

Added
^^^^^

* Added available entities to the error message when accessing a non-existent entity in the
  :class:`InteractiveScene` class.
* Added a warning message when the user tries to reference an invalid prim in the :class:`FrameTransformer` sensor.


0.9.50 (2023-11-28)
~~~~~~~~~~~~~~~~~~~

Added
^^^^^

* Hid the ``STOP`` button in the UI when running standalone Python scripts. This is to prevent
  users from accidentally clicking the button and stopping the simulation. They should only be able to
  play and pause the simulation from the UI.

Removed
^^^^^^^

* Removed :attr:`omni.isaac.lab.sim.SimulationCfg.shutdown_app_on_stop`. The simulation is always rendering
  if it is stopped from the UI. The user needs to close the window or press ``Ctrl+C`` to close the simulation.


0.9.49 (2023-11-27)
~~~~~~~~~~~~~~~~~~~

Added
^^^^^

* Added an interface class, :class:`omni.isaac.lab.managers.ManagerTermBase`, to serve as the parent class
  for term implementations that are functional classes.
* Adapted all managers to support terms that are classes and not just functions clearer. This allows the user to
  create more complex terms that require additional state information.


0.9.48 (2023-11-24)
~~~~~~~~~~~~~~~~~~~

Fixed
^^^^^

* Fixed initialization of drift in the :class:`omni.isaac.lab.sensors.RayCasterCamera` class.


0.9.47 (2023-11-24)
~~~~~~~~~~~~~~~~~~~

Fixed
^^^^^

* Automated identification of the root prim in the :class:`omni.isaac.lab.assets.RigidObject` and
  :class:`omni.isaac.lab.assets.Articulation` classes. Earlier, the root prim was hard-coded to
  the spawn prim path. Now, the class searches for the root prim under the spawn prim path.


0.9.46 (2023-11-24)
~~~~~~~~~~~~~~~~~~~

Fixed
^^^^^

* Fixed a critical issue in the asset classes with writing states into physics handles.
  Earlier, the states were written over all the indices instead of the indices of the
  asset that were being updated. This caused the physics handles to refresh the states
  of all the assets in the scene, which is not desirable.


0.9.45 (2023-11-24)
~~~~~~~~~~~~~~~~~~~

Added
^^^^^

* Added :class:`omni.isaac.lab.command_generators.UniformPoseCommandGenerator` to generate
  poses in the asset's root frame by uniformly sampling from a given range.


0.9.44 (2023-11-16)
~~~~~~~~~~~~~~~~~~~

Added
^^^^^

* Added methods :meth:`reset` and :meth:`step` to the :class:`omni.isaac.lab.envs.BaseEnv`. This unifies
  the environment interface for simple standalone applications with the class.


0.9.43 (2023-11-16)
~~~~~~~~~~~~~~~~~~~

Fixed
^^^^^

* Replaced subscription of physics play and stop events in the :class:`omni.isaac.lab.assets.AssetBase` and
  :class:`omni.isaac.lab.sensors.SensorBase` classes with subscription to time-line play and stop events.
  This is to prevent issues in cases where physics first needs to perform mesh cooking and handles are not
  available immediately. For instance, with deformable meshes.


0.9.42 (2023-11-16)
~~~~~~~~~~~~~~~~~~~

Fixed
^^^^^

* Fixed setting of damping values from the configuration for :class:`ActuatorBase` class. Earlier,
  the stiffness values were being set into damping when a dictionary configuration was passed to the
  actuator model.
* Added dealing with :class:`int` and :class:`float` values in the configurations of :class:`ActuatorBase`.
  Earlier, a type-error was thrown when integer values were passed to the actuator model.


0.9.41 (2023-11-16)
~~~~~~~~~~~~~~~~~~~

Fixed
^^^^^

* Fixed the naming and shaping issues in the binary joint action term.


0.9.40 (2023-11-09)
~~~~~~~~~~~~~~~~~~~

Fixed
^^^^^

* Simplified the manual initialization of Isaac Sim :class:`ArticulationView` class. Earlier, we basically
  copied the code from the Isaac Sim source code. Now, we just call their initialize method.

Changed
^^^^^^^

* Changed the name of attribute :attr:`default_root_state_w` to :attr:`default_root_state`. The latter is
  more correct since the data is actually in the local environment frame and not the simulation world frame.


0.9.39 (2023-11-08)
~~~~~~~~~~~~~~~~~~~

Fixed
^^^^^

* Changed the reference of private ``_body_view`` variable inside the :class:`RigidObject` class
  to the public ``body_view`` property. For a rigid object, the private variable is not defined.


0.9.38 (2023-11-07)
~~~~~~~~~~~~~~~~~~~

Changed
^^^^^^^

* Upgraded the :class:`omni.isaac.lab.envs.RLTaskEnv` class to support Gym 0.29.0 environment definition.

Added
^^^^^

* Added computation of ``time_outs`` and ``terminated`` signals inside the termination manager. These follow the
  definition mentioned in `Gym 0.29.0 <https://gymnasium.farama.org/tutorials/gymnasium_basics/handling_time_limits/>`_.
* Added proper handling of observation and action spaces in the :class:`omni.isaac.lab.envs.RLTaskEnv` class.
  These now follow closely to how Gym VecEnv handles the spaces.


0.9.37 (2023-11-06)
~~~~~~~~~~~~~~~~~~~

Fixed
^^^^^

* Fixed broken visualization in :mod:`omni.isaac.lab.sensors.FrameTramsformer` class by overwriting the
  correct ``_debug_vis_callback`` function.
* Moved the visualization marker configurations of sensors to their respective sensor configuration classes.
  This allows users to set these configurations from the configuration object itself.


0.9.36 (2023-11-03)
~~~~~~~~~~~~~~~~~~~

Fixed
^^^^^

* Added explicit deleting of different managers in the :class:`omni.isaac.lab.envs.BaseEnv` and
  :class:`omni.isaac.lab.envs.RLTaskEnv` classes. This is required since deleting the managers
  is order-sensitive (many managers need to be deleted before the scene is deleted).


0.9.35 (2023-11-02)
~~~~~~~~~~~~~~~~~~~

Fixed
^^^^^

* Fixed the error: ``'str' object has no attribute '__module__'`` introduced by adding the future import inside the
  :mod:`omni.isaac.lab.utils.warp.kernels` module. Warp language does not support the ``__future__`` imports.


0.9.34 (2023-11-02)
~~~~~~~~~~~~~~~~~~~

Fixed
^^^^^

* Added missing import of ``from __future__ import annotations`` in the :mod:`omni.isaac.lab.utils.warp`
  module. This is needed to have a consistent behavior across Python versions.


0.9.33 (2023-11-02)
~~~~~~~~~~~~~~~~~~~

Fixed
^^^^^

* Fixed the :class:`omni.isaac.lab.command_generators.NullCommandGenerator` class. Earlier,
  it was having a runtime error due to infinity in the resampling time range. Now, the class just
  overrides the parent methods to perform no operations.


0.9.32 (2023-11-02)
~~~~~~~~~~~~~~~~~~~

Changed
^^^^^^^

* Renamed the :class:`omni.isaac.lab.envs.RLEnv` class to :class:`omni.isaac.lab.envs.RLTaskEnv` to
  avoid confusions in terminologies between environments and tasks.


0.9.31 (2023-11-02)
~~~~~~~~~~~~~~~~~~~

Added
^^^^^

* Added the :class:`omni.isaac.lab.sensors.RayCasterCamera` class, as a ray-casting based camera for
  "distance_to_camera", "distance_to_image_plane" and "normals" annotations. It has the same interface and
  functionalities as the USD Camera while it is on average 30% faster.


0.9.30 (2023-11-01)
~~~~~~~~~~~~~~~~~~~

Fixed
^^^^^

* Added skipping of None values in the :class:`InteractiveScene` class when creating the scene from configuration
  objects. Earlier, it was throwing an error when the user passed a None value for a scene element.
* Added ``kwargs`` to the :class:`RLEnv` class to allow passing additional arguments from gym registry function.
  This is now needed since the registry function passes args beyond the ones specified in the constructor.


0.9.29 (2023-11-01)
~~~~~~~~~~~~~~~~~~~

Fixed
^^^^^

* Fixed the material path resolution inside the :class:`omni.isaac.lab.sim.converters.UrdfConverter` class.
  With Isaac Sim 2023.1, the material paths from the importer are always saved as absolute paths. This caused
  issues when the generated USD file was moved to a different location. The fix now resolves the material paths
  relative to the USD file location.


0.9.28 (2023-11-01)
~~~~~~~~~~~~~~~~~~~

Changed
^^^^^^^

* Changed the way the :func:`omni.isaac.lab.sim.spawners.from_files.spawn_ground_plane` function sets the
  height of the ground. Earlier, it was reading the height from the configuration object. Now, it expects the
  desired transformation as inputs to the function. This makes it consistent with the other spawner functions.


0.9.27 (2023-10-31)
~~~~~~~~~~~~~~~~~~~

Changed
^^^^^^^

* Removed the default value of the argument ``camel_case`` in setters of USD attributes. This is to avoid
  confusion with the naming of the attributes in the USD file.

Fixed
^^^^^

* Fixed the selection of material prim in the :class:`omni.isaac.lab.sim.spawners.materials.spawn_preview_surface`
  method. Earlier, the created prim was being selected in the viewport which interfered with the selection of
  prims by the user.
* Updated :class:`omni.isaac.lab.sim.converters.MeshConverter` to use a different stage than the default stage
  for the conversion. This is to avoid the issue of the stage being closed when the conversion is done.


0.9.26 (2023-10-31)
~~~~~~~~~~~~~~~~~~~

Added
^^^^^

* Added the sensor implementation for :class:`omni.isaac.lab.sensors.FrameTransformer` class. Currently,
  it handles obtaining the transformation between two frames in the same articulation.


0.9.25 (2023-10-27)
~~~~~~~~~~~~~~~~~~~

Added
^^^^^

* Added the :mod:`omni.isaac.lab.envs.ui` module to put all the UI-related classes in one place. This currently
  implements the :class:`omni.isaac.lab.envs.ui.BaseEnvWindow` and :class:`omni.isaac.lab.envs.ui.RLEnvWindow`
  classes. Users can inherit from these classes to create their own UI windows.
* Added the attribute :attr:`omni.isaac.lab.envs.BaseEnvCfg.ui_window_class_type` to specify the UI window class
  to be used for the environment. This allows the user to specify their own UI window class to be used for the
  environment.


0.9.24 (2023-10-27)
~~~~~~~~~~~~~~~~~~~

Changed
^^^^^^^

* Changed the behavior of setting up debug visualization for assets, sensors and command generators.
  Earlier it was raising an error if debug visualization was not enabled in the configuration object.
  Now it checks whether debug visualization is implemented and only sets up the callback if it is
  implemented.


0.9.23 (2023-10-27)
~~~~~~~~~~~~~~~~~~~

Fixed
^^^^^

* Fixed a typo in the :class:`AssetBase` and :class:`SensorBase` that effected the class destructor.
  Earlier, a tuple was being created in the constructor instead of the actual object.


0.9.22 (2023-10-26)
~~~~~~~~~~~~~~~~~~~

Added
^^^^^

* Added a :class:`omni.isaac.lab.command_generators.NullCommandGenerator` class for no command environments.
  This is easier to work with than having checks for :obj:`None` in the command generator.

Fixed
^^^^^

* Moved the randomization manager to the :class:`omni.isaac.lab.envs.BaseEnv` class with the default
  settings to reset the scene to the defaults specified in the configurations of assets.
* Moved command generator to the :class:`omni.isaac.lab.envs.RlEnv` class to have all task-specification
  related classes in the same place.


0.9.21 (2023-10-26)
~~~~~~~~~~~~~~~~~~~

Fixed
^^^^^

* Decreased the priority of callbacks in asset and sensor base classes. This may help in preventing
  crashes when warm starting the simulation.
* Fixed no rendering mode when running the environment from the GUI. Earlier the function
  :meth:`SimulationContext.set_render_mode` was erroring out.


0.9.20 (2023-10-25)
~~~~~~~~~~~~~~~~~~~

Fixed
^^^^^

* Changed naming in :class:`omni.isaac.lab.sim.SimulationContext.RenderMode` to use ``NO_GUI_OR_RENDERING``
  and ``NO_RENDERING`` instead of ``HEADLESS`` for clarity.
* Changed :class:`omni.isaac.lab.sim.SimulationContext` to be capable of handling livestreaming and
  offscreen rendering.
* Changed :class:`omni.isaac.lab.app.AppLauncher` envvar ``VIEWPORT_RECORD`` to the more descriptive
  ``OFFSCREEN_RENDER``.


0.9.19 (2023-10-25)
~~~~~~~~~~~~~~~~~~~

Added
^^^^^

* Added Gym observation and action spaces for the :class:`omni.isaac.lab.envs.RLEnv` class.


0.9.18 (2023-10-23)
~~~~~~~~~~~~~~~~~~~

Added
^^^^^

* Created :class:`omni.isaac.lab.sim.converters.asset_converter.AssetConverter` to serve as a base
  class for all asset converters.
* Added :class:`omni.isaac.lab.sim.converters.mesh_converter.MeshConverter` to handle loading and conversion
  of mesh files (OBJ, STL and FBX) into USD format.
* Added script ``convert_mesh.py`` to ``source/tools`` to allow users to convert a mesh to USD via command line arguments.

Changed
^^^^^^^

* Renamed the submodule :mod:`omni.isaac.lab.sim.loaders` to :mod:`omni.isaac.lab.sim.converters` to be more
  general with the functionality of the module.
* Updated ``check_instanceable.py`` script to convert relative paths to absolute paths.


0.9.17 (2023-10-22)
~~~~~~~~~~~~~~~~~~~

Added
^^^^^

* Added setters and getters for term configurations in the :class:`RandomizationManager`, :class:`RewardManager`
  and :class:`TerminationManager` classes. This allows the user to modify the term configurations after the
  manager has been created.
* Added the method :meth:`compute_group` to the :class:`omni.isaac.lab.managers.ObservationManager` class to
  compute the observations for only a given group.
* Added the curriculum term for modifying reward weights after certain environment steps.


0.9.16 (2023-10-22)
~~~~~~~~~~~~~~~~~~~

Added
^^^^^

* Added support for keyword arguments for terms in the :class:`omni.isaac.lab.managers.ManagerBase`.

Fixed
^^^^^

* Fixed resetting of buffers in the :class:`TerminationManager` class. Earlier, the values were being set
  to ``0.0`` instead of ``False``.


0.9.15 (2023-10-22)
~~~~~~~~~~~~~~~~~~~

Added
^^^^^

* Added base yaw heading and body acceleration into :class:`omni.isaac.lab.assets.RigidObjectData` class.
  These quantities are computed inside the :class:`RigidObject` class.

Fixed
^^^^^

* Fixed the :meth:`omni.isaac.lab.assets.RigidObject.set_external_force_and_torque` method to correctly
  deal with the body indices.
* Fixed a bug in the :meth:`omni.isaac.lab.utils.math.wrap_to_pi` method to prevent self-assignment of
  the input tensor.


0.9.14 (2023-10-21)
~~~~~~~~~~~~~~~~~~~

Added
^^^^^

* Added 2-D drift (i.e. along x and y) to the :class:`omni.isaac.lab.sensors.RayCaster` class.
* Added flags to the :class:`omni.isaac.lab.sensors.ContactSensorCfg` to optionally obtain the
  sensor origin and air time information. Since these are not required by default, they are
  disabled by default.

Fixed
^^^^^

* Fixed the handling of contact sensor history buffer in the :class:`omni.isaac.lab.sensors.ContactSensor` class.
  Earlier, the buffer was not being updated correctly.


0.9.13 (2023-10-20)
~~~~~~~~~~~~~~~~~~~

Fixed
^^^^^

* Fixed the issue with double :obj:`Ellipsis` when indexing tensors with multiple dimensions.
  The fix now uses :obj:`slice(None)` instead of :obj:`Ellipsis` to index the tensors.


0.9.12 (2023-10-18)
~~~~~~~~~~~~~~~~~~~

Fixed
^^^^^

* Fixed bugs in actuator model implementation for actuator nets. Earlier the DC motor clipping was not working.
* Fixed bug in applying actuator model in the :class:`omni.isaac.lab.asset.Articulation` class. The new
  implementation caches the outputs from explicit actuator model into the ``joint_pos_*_sim`` buffer to
  avoid feedback loops in the tensor operation.


0.9.11 (2023-10-17)
~~~~~~~~~~~~~~~~~~~

Added
^^^^^

* Added the support for semantic tags into the :class:`omni.isaac.lab.sim.spawner.SpawnerCfg` class. This allows
  the user to specify the semantic tags for a prim when spawning it into the scene. It follows the same format as
  Omniverse Replicator.


0.9.10 (2023-10-16)
~~~~~~~~~~~~~~~~~~~

Added
^^^^^

* Added ``--livestream`` and ``--ros`` CLI args to :class:`omni.isaac.lab.app.AppLauncher` class.
* Added a static function :meth:`omni.isaac.lab.app.AppLauncher.add_app_launcher_args`, which
  appends the arguments needed for :class:`omni.isaac.lab.app.AppLauncher` to the argument parser.

Changed
^^^^^^^

* Within :class:`omni.isaac.lab.app.AppLauncher`, removed ``REMOTE_DEPLOYMENT`` env-var processing
  in the favor of ``HEADLESS`` and ``LIVESTREAM`` env-vars. These have clearer uses and better parity
  with the CLI args.


0.9.9 (2023-10-12)
~~~~~~~~~~~~~~~~~~

Added
^^^^^

* Added the property :attr:`omni.isaac.lab.assets.Articulation.is_fixed_base` to the articulation class to
  check if the base of the articulation is fixed or floating.
* Added the task-space action term corresponding to the differential inverse-kinematics controller.

Fixed
^^^^^

* Simplified the :class:`omni.isaac.lab.controllers.DifferentialIKController` to assume that user provides the
  correct end-effector poses and Jacobians. Earlier it was doing internal frame transformations which made the
  code more complicated and error-prone.


0.9.8 (2023-09-30)
~~~~~~~~~~~~~~~~~~

Fixed
^^^^^

* Fixed the boundedness of class objects that register callbacks into the simulator.
  These include devices, :class:`AssetBase`, :class:`SensorBase` and :class:`CommandGenerator`.
  The fix ensures that object gets deleted when the user deletes the object.


0.9.7 (2023-09-26)
~~~~~~~~~~~~~~~~~~

Fixed
^^^^^

* Modified the :class:`omni.isaac.lab.markers.VisualizationMarkers` to use the
  :class:`omni.isaac.lab.sim.spawner.SpawnerCfg` class instead of their
  own configuration objects. This makes it consistent with the other ways to spawn assets in the scene.

Added
^^^^^

* Added the method :meth:`copy` to configclass to allow copying of configuration objects.


0.9.6 (2023-09-26)
~~~~~~~~~~~~~~~~~~

Fixed
^^^^^

* Changed class-level configuration classes to refer to class types using ``class_type`` attribute instead
  of ``cls`` or ``cls_name``.


0.9.5 (2023-09-25)
~~~~~~~~~~~~~~~~~~

Changed
^^^^^^^

* Added future import of ``annotations`` to have a consistent behavior across Python versions.
* Removed the type-hinting from docstrings to simplify maintenance of the documentation. All type-hints are
  now in the code itself.


0.9.4 (2023-08-29)
~~~~~~~~~~~~~~~~~~

Added
^^^^^

* Added :class:`omni.isaac.lab.scene.InteractiveScene`, as the central scene unit that contains all entities
  that are part of the simulation. These include the terrain, sensors, articulations, rigid objects etc.
  The scene groups the common operations of these entities and allows to access them via their unique names.
* Added :mod:`omni.isaac.lab.envs` module that contains environment definitions that encapsulate the different
  general (scene, action manager, observation manager) and RL-specific (reward and termination manager) managers.
* Added :class:`omni.isaac.lab.managers.SceneEntityCfg` to handle which scene elements are required by the
  manager's terms. This allows the manager to parse useful information from the scene elements, such as the
  joint and body indices, and pass them to the term.
* Added :class:`omni.isaac.lab.sim.SimulationContext.RenderMode` to handle different rendering modes based on
  what the user wants to update (viewport, cameras, or UI elements).

Fixed
^^^^^

* Fixed the :class:`omni.isaac.lab.command_generators.CommandGeneratorBase` to register a debug visualization
  callback similar to how sensors and robots handle visualization.


0.9.3 (2023-08-23)
~~~~~~~~~~~~~~~~~~

Added
^^^^^

* Enabled the `faulthander <https://docs.python.org/3/library/faulthandler.html>`_ to catch segfaults and print
  the stack trace. This is enabled by default in the :class:`omni.isaac.lab.app.AppLauncher` class.

Fixed
^^^^^

* Re-added the :mod:`omni.isaac.lab.utils.kit` to the ``compat`` directory and fixed all the references to it.
* Fixed the deletion of Replicator nodes for the :class:`omni.isaac.lab.sensors.Camera` class. Earlier, the
  Replicator nodes were not being deleted when the camera was deleted. However, this does not prevent the random
  crashes that happen when the camera is deleted.
* Fixed the :meth:`omni.isaac.lab.utils.math.convert_quat` to support both numpy and torch tensors.

Changed
^^^^^^^

* Renamed all the scripts inside the ``test`` directory to follow the convention:

  * ``test_<module_name>.py``: Tests for the module ``<module_name>`` using unittest.
  * ``check_<module_name>``: Check for the module ``<module_name>`` using python main function.


0.9.2 (2023-08-22)
~~~~~~~~~~~~~~~~~~

Added
^^^^^

* Added the ability to color meshes in the :class:`omni.isaac.lab.terrain.TerrainGenerator` class. Currently,
  it only supports coloring the mesh randomly (``"random"``), based on the terrain height (``"height"``), and
  no coloring (``"none"``).

Fixed
^^^^^

* Modified the :class:`omni.isaac.lab.terrain.TerrainImporter` class to configure visual and physics materials
  based on the configuration object.


0.9.1 (2023-08-18)
~~~~~~~~~~~~~~~~~~

Added
^^^^^

* Introduced three different rotation conventions in the :class:`omni.isaac.lab.sensors.Camera` class. These
  conventions are:

  * ``opengl``: the camera is looking down the -Z axis with the +Y axis pointing up
  * ``ros``: the camera is looking down the +Z axis with the +Y axis pointing down
  * ``world``: the camera is looking along the +X axis with the -Z axis pointing down

  These can be used to declare the camera offset in :class:`omni.isaac.lab.sensors.CameraCfg.OffsetCfg` class
  and in :meth:`omni.isaac.lab.sensors.Camera.set_world_pose` method. Additionally, all conventions are
  saved to :class:`omni.isaac.lab.sensors.CameraData` class for easy access.

Changed
^^^^^^^

* Adapted all the sensor classes to follow a structure similar to the :class:`omni.isaac.lab.assets.AssetBase`.
  Hence, the spawning and initialization of sensors manually by the users is avoided.
* Removed the :meth:`debug_vis` function since that this functionality is handled by a render callback automatically
  (based on the passed configuration for the :class:`omni.isaac.lab.sensors.SensorBaseCfg.debug_vis` flag).


0.9.0 (2023-08-18)
~~~~~~~~~~~~~~~~~~

Added
^^^^^

* Introduces a new set of asset interfaces. These interfaces simplify the spawning of assets into the scene
  and initializing the physics handle by putting that inside post-startup physics callbacks. With this, users
  no longer need to worry about the :meth:`spawn` and :meth:`initialize` calls.
* Added utility methods to :mod:`omni.isaac.lab.utils.string` module that resolve regex expressions based
  on passed list of target keys.

Changed
^^^^^^^

* Renamed all references of joints in an articulation from "dof" to "joint". This makes it consistent with the
  terminology used in robotics.

Deprecated
^^^^^^^^^^

* Removed the previous modules for objects and robots. Instead the :class:`Articulation` and :class:`RigidObject`
  should be used.


0.8.12 (2023-08-18)
~~~~~~~~~~~~~~~~~~~

Added
^^^^^

* Added other properties provided by ``PhysicsScene`` to the :class:`omni.isaac.lab.sim.SimulationContext`
  class to allow setting CCD, solver iterations, etc.
* Added commonly used functions to the :class:`SimulationContext` class itself to avoid having additional
  imports from Isaac Sim when doing simple tasks such as setting camera view or retrieving the simulation settings.

Fixed
^^^^^

* Switched the notations of default buffer values in :class:`omni.isaac.lab.sim.PhysxCfg` from multiplication
  to scientific notation to avoid confusion with the values.


0.8.11 (2023-08-18)
~~~~~~~~~~~~~~~~~~~

Added
^^^^^

* Adds utility functions and configuration objects in the :mod:`omni.isaac.lab.sim.spawners`
  to create the following prims in the scene:

  * :mod:`omni.isaac.lab.sim.spawners.from_file`: Create a prim from a USD/URDF file.
  * :mod:`omni.isaac.lab.sim.spawners.shapes`: Create USDGeom prims for shapes (box, sphere, cylinder, capsule, etc.).
  * :mod:`omni.isaac.lab.sim.spawners.materials`: Create a visual or physics material prim.
  * :mod:`omni.isaac.lab.sim.spawners.lights`: Create a USDLux prim for different types of lights.
  * :mod:`omni.isaac.lab.sim.spawners.sensors`: Create a USD prim for supported sensors.

Changed
^^^^^^^

* Modified the :class:`SimulationContext` class to take the default physics material using the material spawn
  configuration object.


0.8.10 (2023-08-17)
~~~~~~~~~~~~~~~~~~~

Added
^^^^^

* Added methods for defining different physics-based schemas in the :mod:`omni.isaac.lab.sim.schemas` module.
  These methods allow creating the schema if it doesn't exist at the specified prim path and modify
  its properties based on the configuration object.


0.8.9 (2023-08-09)
~~~~~~~~~~~~~~~~~~

Changed
^^^^^^^

* Moved the :class:`omni.isaac.lab.asset_loader.UrdfLoader` class to the :mod:`omni.isaac.lab.sim.loaders`
  module to make it more accessible to the user.


0.8.8 (2023-08-09)
~~~~~~~~~~~~~~~~~~

Added
^^^^^

* Added configuration classes and functions for setting different physics-based schemas in the
  :mod:`omni.isaac.lab.sim.schemas` module. These allow modifying properties of the physics solver
  on the asset using configuration objects.


0.8.7 (2023-08-03)
~~~~~~~~~~~~~~~~~~

Fixed
^^^^^

* Added support for `__post_init__ <https://docs.python.org/3/library/dataclasses.html#post-init-processing>`_ in
  the :class:`omni.isaac.lab.utils.configclass` decorator.


0.8.6 (2023-08-03)
~~~~~~~~~~~~~~~~~~

Added
^^^^^

* Added support for callable classes in the :class:`omni.isaac.lab.managers.ManagerBase`.


0.8.5 (2023-08-03)
~~~~~~~~~~~~~~~~~~

Fixed
^^^^^

* Fixed the :class:`omni.isaac.lab.markers.Visualizationmarkers` class so that the markers are not visible in camera rendering mode.

Changed
^^^^^^^

* Simplified the creation of the point instancer in the :class:`omni.isaac.lab.markers.Visualizationmarkers` class. It now creates a new
  prim at the next available prim path if a prim already exists at the given path.


0.8.4 (2023-08-02)
~~~~~~~~~~~~~~~~~~

Added
^^^^^

* Added the :class:`omni.isaac.lab.sim.SimulationContext` class to the :mod:`omni.isaac.lab.sim` module.
  This class inherits from the :class:`omni.isaac.core.simulation_context.SimulationContext` class and adds
  the ability to create a simulation context from a configuration object.


0.8.3 (2023-08-02)
~~~~~~~~~~~~~~~~~~

Changed
^^^^^^^

* Moved the :class:`ActuatorBase` class to the :mod:`omni.isaac.lab.actuators.actuator_base` module.
* Renamed the :mod:`omni.isaac.lab.actuators.actuator` module to :mod:`omni.isaac.lab.actuators.actuator_pd`
  to make it more explicit that it contains the PD actuator models.


0.8.2 (2023-08-02)
~~~~~~~~~~~~~~~~~~

Changed
^^^^^^^

* Cleaned up the :class:`omni.isaac.lab.terrain.TerrainImporter` class to take all the parameters from the configuration
  object. This makes it consistent with the other classes in the package.
* Moved the configuration classes for terrain generator and terrain importer into separate files to resolve circular
  dependency issues.


0.8.1 (2023-08-02)
~~~~~~~~~~~~~~~~~~

Fixed
^^^^^

* Added a hack into :class:`omni.isaac.lab.app.AppLauncher` class to remove Isaac Lab packages from the path before launching
  the simulation application. This prevents the warning messages that appears when the user launches the ``SimulationApp``.

Added
^^^^^

* Enabled necessary viewport extensions in the :class:`omni.isaac.lab.app.AppLauncher` class itself if ``VIEWPORT_ENABLED``
  flag is true.


0.8.0 (2023-07-26)
~~~~~~~~~~~~~~~~~~

Added
^^^^^

* Added the :class:`ActionManager` class to the :mod:`omni.isaac.lab.managers` module to handle actions in the
  environment through action terms.
* Added contact force history to the :class:`omni.isaac.lab.sensors.ContactSensor` class. The history is stored
  in the ``net_forces_w_history`` attribute of the sensor data.

Changed
^^^^^^^

* Implemented lazy update of buffers in the :class:`omni.isaac.lab.sensors.SensorBase` class. This allows the user
  to update the sensor data only when required, i.e. when the data is requested by the user. This helps avoid double
  computation of sensor data when a reset is called in the environment.

Deprecated
^^^^^^^^^^

* Removed the support for different backends in the sensor class. We only use Pytorch as the backend now.
* Removed the concept of actuator groups. They are now handled by the :class:`omni.isaac.lab.managers.ActionManager`
  class. The actuator models are now directly handled by the robot class itself.


0.7.4 (2023-07-26)
~~~~~~~~~~~~~~~~~~

Changed
^^^^^^^

* Changed the behavior of the :class:`omni.isaac.lab.terrains.TerrainImporter` class. It now expects the terrain
  type to be specified in the configuration object. This allows the user to specify everything in the configuration
  object and not have to do an explicit call to import a terrain.

Fixed
^^^^^

* Fixed setting of quaternion orientations inside the :class:`omni.isaac.lab.markers.Visualizationmarkers` class.
  Earlier, the orientation was being set into the point instancer in the wrong order (``wxyz`` instead of ``xyzw``).


0.7.3 (2023-07-25)
~~~~~~~~~~~~~~~~~~

Fixed
^^^^^

* Fixed the issue with multiple inheritance in the :class:`omni.isaac.lab.utils.configclass` decorator.
  Earlier, if the inheritance tree was more than one level deep and the lowest level configuration class was
  not updating its values from the middle level classes.


0.7.2 (2023-07-24)
~~~~~~~~~~~~~~~~~~

Added
^^^^^

* Added the method :meth:`replace` to the :class:`omni.isaac.lab.utils.configclass` decorator to allow
  creating a new configuration object with values replaced from keyword arguments. This function internally
  calls the `dataclasses.replace <https://docs.python.org/3/library/dataclasses.html#dataclasses.replace>`_.

Fixed
^^^^^

* Fixed the handling of class types as member values in the :meth:`omni.isaac.lab.utils.configclass`. Earlier it was
  throwing an error since class types were skipped in the if-else block.


0.7.1 (2023-07-22)
~~~~~~~~~~~~~~~~~~

Added
^^^^^

* Added the :class:`TerminationManager`, :class:`CurriculumManager`, and :class:`RandomizationManager` classes
  to the :mod:`omni.isaac.lab.managers` module to handle termination, curriculum, and randomization respectively.


0.7.0 (2023-07-22)
~~~~~~~~~~~~~~~~~~

Added
^^^^^

* Created a new :mod:`omni.isaac.lab.managers` module for all the managers related to the environment / scene.
  This includes the :class:`omni.isaac.lab.managers.ObservationManager` and :class:`omni.isaac.lab.managers.RewardManager`
  classes that were previously in the :mod:`omni.isaac.lab.utils.mdp` module.
* Added the :class:`omni.isaac.lab.managers.ManagerBase` class to handle the creation of managers.
* Added configuration classes for :class:`ObservationTermCfg` and :class:`RewardTermCfg` to allow easy creation of
  observation and reward terms.

Changed
^^^^^^^

* Changed the behavior of :class:`ObservationManager` and :class:`RewardManager` classes to accept the key ``func``
  in each configuration term to be a callable. This removes the need to inherit from the base class
  and allows more reusability of the functions across different environments.
* Moved the old managers to the :mod:`omni.isaac.lab.compat.utils.mdp` module.
* Modified the necessary scripts to use the :mod:`omni.isaac.lab.compat.utils.mdp` module.


0.6.2 (2023-07-21)
~~~~~~~~~~~~~~~~~~

Added
^^^^^

* Added the :mod:`omni.isaac.lab.command_generators` to generate different commands based on the desired task.
  It allows the user to generate commands for different tasks in the same environment without having to write
  custom code for each task.


0.6.1 (2023-07-16)
~~~~~~~~~~~~~~~~~~

Fixed
^^^^^

* Fixed the :meth:`omni.isaac.lab.utils.math.quat_apply_yaw` to compute the yaw quaternion correctly.

Added
^^^^^

* Added functions to convert string and callable objects in :mod:`omni.isaac.lab.utils.string`.


0.6.0 (2023-07-16)
~~~~~~~~~~~~~~~~~~

Added
^^^^^

* Added the argument :attr:`sort_keys` to the :meth:`omni.isaac.lab.utils.io.yaml.dump_yaml` method to allow
  enabling/disabling of sorting of keys in the output yaml file.

Fixed
^^^^^

* Fixed the ordering of terms in :mod:`omni.isaac.lab.utils.configclass` to be consistent in the order in which
  they are defined. Previously, the ordering was done alphabetically which made it inconsistent with the order in which
  the parameters were defined.

Changed
^^^^^^^

* Changed the default value of the argument :attr:`sort_keys` in the :meth:`omni.isaac.lab.utils.io.yaml.dump_yaml`
  method to ``False``.
* Moved the old config classes in :mod:`omni.isaac.lab.utils.configclass` to
  :mod:`omni.isaac.lab.compat.utils.configclass` so that users can still run their old code where alphabetical
  ordering was used.


0.5.0 (2023-07-04)
~~~~~~~~~~~~~~~~~~

Added
^^^^^

* Added a generalized :class:`omni.isaac.lab.sensors.SensorBase` class that leverages the ideas of views to
  handle multiple sensors in a single class.
* Added the classes :class:`omni.isaac.lab.sensors.RayCaster`, :class:`omni.isaac.lab.sensors.ContactSensor`,
  and :class:`omni.isaac.lab.sensors.Camera` that output a batched tensor of sensor data.

Changed
^^^^^^^

* Renamed the parameter ``sensor_tick`` to ``update_freq`` to make it more intuitive.
* Moved the old sensors in :mod:`omni.isaac.lab.sensors` to :mod:`omni.isaac.lab.compat.sensors`.
* Modified the standalone scripts to use the :mod:`omni.isaac.lab.compat.sensors` module.


0.4.4 (2023-07-05)
~~~~~~~~~~~~~~~~~~

Fixed
^^^^^

* Fixed the :meth:`omni.isaac.lab.terrains.trimesh.utils.make_plane` method to handle the case when the
  plane origin does not need to be centered.
* Added the :attr:`omni.isaac.lab.terrains.TerrainGeneratorCfg.seed` to make generation of terrains reproducible.
  The default value is ``None`` which means that the seed is not set.

Changed
^^^^^^^

* Changed the saving of ``origins`` in :class:`omni.isaac.lab.terrains.TerrainGenerator` class to be in CSV format
  instead of NPY format.


0.4.3 (2023-06-28)
~~~~~~~~~~~~~~~~~~

Added
^^^^^

* Added the :class:`omni.isaac.lab.markers.PointInstancerMarker` class that wraps around
  `UsdGeom.PointInstancer <https://graphics.pixar.com/usd/dev/api/class_usd_geom_point_instancer.html>`_
  to directly work with torch and numpy arrays.

Changed
^^^^^^^

* Moved the old markers in :mod:`omni.isaac.lab.markers` to :mod:`omni.isaac.lab.compat.markers`.
* Modified the standalone scripts to use the :mod:`omni.isaac.lab.compat.markers` module.


0.4.2 (2023-06-28)
~~~~~~~~~~~~~~~~~~

Added
^^^^^

* Added the sub-module :mod:`omni.isaac.lab.terrains` to allow procedural generation of terrains and supporting
  importing of terrains from different sources (meshes, usd files or default ground plane).


0.4.1 (2023-06-27)
~~~~~~~~~~~~~~~~~~

* Added the :class:`omni.isaac.lab.app.AppLauncher` class to allow controlled instantiation of
  the `SimulationApp <https://docs.omniverse.nvidia.com/py/isaacsim/source/extensions/omni.isaac.kit/docs/index.html>`_
  and extension loading for remote deployment and ROS bridges.

Changed
^^^^^^^

* Modified all standalone scripts to use the :class:`omni.isaac.lab.app.AppLauncher` class.


0.4.0 (2023-05-27)
~~~~~~~~~~~~~~~~~~

Added
^^^^^

* Added a helper class :class:`omni.isaac.lab.asset_loader.UrdfLoader` that converts a URDF file to instanceable USD
  file based on the input configuration object.


0.3.2 (2023-04-27)
~~~~~~~~~~~~~~~~~~

Fixed
^^^^^

* Added safe-printing of functions while using the :meth:`omni.isaac.lab.utils.dict.print_dict` function.


0.3.1 (2023-04-23)
~~~~~~~~~~~~~~~~~~

Added
^^^^^

* Added a modified version of ``lula_franka_gen.urdf`` which includes an end-effector frame.
* Added a standalone script ``play_rmpflow.py`` to show RMPFlow controller.

Fixed
^^^^^

* Fixed the splitting of commands in the :meth:`ActuatorGroup.compute` method. Earlier it was reshaping the
  commands to the shape ``(num_actuators, num_commands)`` which was causing the commands to be split incorrectly.
* Fixed the processing of actuator command in the :meth:`RobotBase._process_actuators_cfg` to deal with multiple
  command types when using "implicit" actuator group.

0.3.0 (2023-04-20)
~~~~~~~~~~~~~~~~~~

Fixed
^^^^^

* Added the destructor to the keyboard devices to unsubscribe from carb.

Added
^^^^^

* Added the :class:`Se2Gamepad` and :class:`Se3Gamepad` for gamepad teleoperation support.


0.2.8 (2023-04-10)
~~~~~~~~~~~~~~~~~~

Fixed
^^^^^

* Fixed bugs in :meth:`axis_angle_from_quat` in the ``omni.isaac.lab.utils.math`` to handle quaternion with negative w component.
* Fixed bugs in :meth:`subtract_frame_transforms` in the ``omni.isaac.lab.utils.math`` by adding the missing final rotation.


0.2.7 (2023-04-07)
~~~~~~~~~~~~~~~~~~

Fixed
^^^^^

* Fixed repetition in applying mimic multiplier for "p_abs" in the :class:`GripperActuatorGroup` class.
* Fixed bugs in :meth:`reset_buffers` in the :class:`RobotBase` and :class:`LeggedRobot` classes.

0.2.6 (2023-03-16)
~~~~~~~~~~~~~~~~~~

Added
^^^^^

* Added the :class:`CollisionPropertiesCfg` to rigid/articulated object and robot base classes.
* Added the :class:`PhysicsMaterialCfg` to the :class:`SingleArm` class for tool sites.

Changed
^^^^^^^

* Changed the default control mode of the :obj:`PANDA_HAND_MIMIC_GROUP_CFG` to be from ``"v_abs"`` to ``"p_abs"``.
  Using velocity control for the mimic group can cause the hand to move in a jerky manner.


0.2.5 (2023-03-08)
~~~~~~~~~~~~~~~~~~

Fixed
^^^^^

* Fixed the indices used for the Jacobian and dynamics quantities in the :class:`MobileManipulator` class.


0.2.4 (2023-03-04)
~~~~~~~~~~~~~~~~~~

Added
^^^^^

* Added :meth:`apply_nested_physics_material` to the ``omni.isaac.lab.utils.kit``.
* Added the :meth:`sample_cylinder` to sample points from a cylinder's surface.
* Added documentation about the issue in using instanceable asset as markers.

Fixed
^^^^^

* Simplified the physics material application in the rigid object and legged robot classes.

Removed
^^^^^^^

* Removed the ``geom_prim_rel_path`` argument in the :class:`RigidObjectCfg.MetaInfoCfg` class.


0.2.3 (2023-02-24)
~~~~~~~~~~~~~~~~~~

Fixed
^^^^^

* Fixed the end-effector body index used for getting the Jacobian in the :class:`SingleArm` and :class:`MobileManipulator` classes.


0.2.2 (2023-01-27)
~~~~~~~~~~~~~~~~~~

Fixed
^^^^^

* Fixed the :meth:`set_world_pose_ros` and :meth:`set_world_pose_from_view` in the :class:`Camera` class.

Deprecated
^^^^^^^^^^

* Removed the :meth:`set_world_pose_from_ypr` method from the :class:`Camera` class.


0.2.1 (2023-01-26)
~~~~~~~~~~~~~~~~~~

Fixed
^^^^^

* Fixed the :class:`Camera` class to support different fisheye projection types.


0.2.0 (2023-01-25)
~~~~~~~~~~~~~~~~~~

Added
^^^^^

* Added support for warp backend in camera utilities.
* Extended the ``play_camera.py`` with ``--gpu`` flag to use GPU replicator backend.

0.1.1 (2023-01-24)
~~~~~~~~~~~~~~~~~~

Fixed
^^^^^

* Fixed setting of physics material on the ground plane when using :meth:`omni.isaac.lab.utils.kit.create_ground_plane` function.


0.1.0 (2023-01-17)
~~~~~~~~~~~~~~~~~~

Added
^^^^^

* Initial release of the extension with experimental API.
* Available robot configurations:

  * **Quadrupeds:** Unitree A1, ANYmal B, ANYmal C
  * **Single-arm manipulators:** Franka Emika arm, UR5
  * **Mobile manipulators:** Clearpath Ridgeback with Franka Emika arm or UR5<|MERGE_RESOLUTION|>--- conflicted
+++ resolved
@@ -1,8 +1,7 @@
 Changelog
 ---------
 
-<<<<<<< HEAD
-0.19.5 (2024-07-17)
+0.20.1 (2024-07-30)
 ~~~~~~~~~~~~~~~~~~~
 
 Changed
@@ -14,7 +13,8 @@
 ^^^^^
 
 * Added minimum randomization frequency for reset mode randomizations.
-=======
+
+
 0.20.0 (2024-07-26)
 ~~~~~~~~~~~~~~~~~~~
 
@@ -38,7 +38,6 @@
 
 * The kit experience file ``isaaclab.backwards.compatible.kit``. This is followed by dropping the support for
   Isaac Sim 2023.1.1 completely.
->>>>>>> 4def7a69
 
 
 0.19.4 (2024-07-13)
