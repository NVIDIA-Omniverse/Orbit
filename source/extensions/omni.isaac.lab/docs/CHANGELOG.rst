Changelog
---------

<<<<<<< HEAD
0.24.16 (2024-10-04)
~~~~~~~~~~~~~~~~~~~~

Fixes
^^^^^

* Fixed the :meth:`omni.isaac.lab.envs.mdp.events.randomize_rigid_body_material` function to acutally sample randomly 
  from the given ranges


0.24.15 (2024-09-20)
=======
0.24.19 (2024-10-05)
>>>>>>> 0ef582ba
~~~~~~~~~~~~~~~~~~~~

Added
^^^^^

* Added new functionalities to the FrameTransformer to make it more general. It is now possible to track:

  * Target frames that aren't children of the source frame prim_path
  * Target frames that are based upon the source frame prim_path


0.24.18 (2024-10-04)
~~~~~~~~~~~~~~~~~~~~

Fixed
^^^^^

* Fixes parsing and application of ``size`` parameter for :class:`~omni.isaac.lab.sim.spawn.GroundPlaneCfg` to correctly
  scale the grid-based ground plane.


0.24.17 (2024-10-04)
~~~~~~~~~~~~~~~~~~~~

Fixed
^^^^^

* Fixed the deprecation notice for using ``pxr.Semantics``. The corresponding modules use ``Semantics`` module
  directly.


0.24.16 (2024-10-03)
~~~~~~~~~~~~~~~~~~~~

Changed
^^^^^^^

* Renamed the observation function :meth:`grab_images` to :meth:`image` to follow convention of noun-based naming.
* Renamed the function :meth:`convert_perspective_depth_to_orthogonal_depth` to a shorter name
  :meth:`omni.isaac.lab.utils.math.orthogonalize_perspective_depth`.


0.24.15 (2024-09-20)
~~~~~~~~~~~~~~~~~~~~

Added
^^^^^

* Added :meth:`grab_images` to be able to use images for an observation term in manager-based environments.


0.24.14 (2024-09-20)
~~~~~~~~~~~~~~~~~~~~

Added
^^^^^

* Added the method :meth:`convert_perspective_depth_to_orthogonal_depth` to convert perspective depth
  images to orthogonal depth images. This is useful for the :meth:`~omni.isaac.lab.utils.math.unproject_depth`,
  since it expects orthogonal depth images as inputs.


0.24.13 (2024-09-08)
~~~~~~~~~~~~~~~~~~~~

Changed
^^^^^^^

* Moved the configuration of visualization markers for the command terms to their respective configuration classes.
  This allows users to modify the markers for the command terms without having to modify the command term classes.


0.24.12 (2024-09-18)
~~~~~~~~~~~~~~~~~~~~

Fixed
^^^^^

* Fixed outdated fetching of articulation data by using the method ``update_articulations_kinematic`` in
  :class:`omni.isaac.lab.assets.ArticulationData`. Before if an articulation was moved during a reset, the pose of the
  links were outdated if fetched before the next physics step. Adding this method ensures that the pose of the links
  is always up-to-date. Similarly ``update_articulations_kinematic`` was added before any render step to ensure that the
  articulation displays correctly after a reset.


0.24.11 (2024-09-11)
~~~~~~~~~~~~~~~~~~~~

Added
^^^^^

* Added skrl's JAX environment variables to :class:`~omni.isaac.lab.app.AppLauncher`
  to support distributed multi-GPU and multi-node training using JAX


0.24.10 (2024-09-10)
~~~~~~~~~~~~~~~~~~~~

Added
^^^^^

* Added config class, support, and tests for MJCF conversion via standalone python scripts.


0.24.9 (2024-09-09)
~~~~~~~~~~~~~~~~~~~~

Added
^^^^^

* Added a seed parameter to the :attr:`omni.isaac.lab.envs.ManagerBasedEnvCfg` and :attr:`omni.isaac.lab.envs.DirectRLEnvCfg`
  classes to set the seed for the environment. This seed is used to initialize the random number generator for the environment.
* Adapted the workflow scripts to set the seed for the environment using the seed specified in the learning agent's configuration
  file or the command line argument. This ensures that the simulation results are reproducible across different runs.


0.24.8 (2024-09-08)
~~~~~~~~~~~~~~~~~~~

Changed
^^^^^^^

* Modified:meth:`quat_rotate` and :meth:`quat_rotate_inverse` operations to use :meth:`torch.einsum`
  for faster processing of high dimensional input tensors.


0.24.7 (2024-09-06)
~~~~~~~~~~~~~~~~~~~

Added
^^^^^

* Added support for property attributes in the :meth:``omni.isaac.lab.utils.configclass`` method.
  Earlier, the configclass decorator failed to parse the property attributes correctly and made them
  instance variables instead.


0.24.6 (2024-09-05)
~~~~~~~~~~~~~~~~~~~

Fixed
^^^^^

* Adapted the ``A`` and ``D`` button bindings inside :meth:`omni.isaac.lab.device.Se3Keyboard` to make them now
  more-intuitive to control the y-axis motion based on the right-hand rule.


0.24.5 (2024-08-29)
~~~~~~~~~~~~~~~~~~~

Added
^^^^^

* Added alternative data type "distance_to_camera" in :class:`omni.isaac.lab.sensors.TiledCamera` class to be
  consistent with all other cameras (equal to type "depth").


0.24.4 (2024-09-02)
~~~~~~~~~~~~~~~~~~~

Fixed
^^^^^

* Added missing SI units to the documentation of :class:`omni.isaac.lab.sensors.Camera` and
  :class:`omni.isaac.lab.sensors.RayCasterCamera`.
* Added test to check :attr:`omni.isaac.lab.sensors.RayCasterCamera.set_intrinsic_matrices`


0.24.3 (2024-08-29)
~~~~~~~~~~~~~~~~~~~

Fixed
^^^^^

* Fixed the support for class-bounded methods when creating a configclass
  out of them. Earlier, these methods were being made as instance methods
  which required initialization of the class to call the class-methods.


0.24.2 (2024-08-28)
~~~~~~~~~~~~~~~~~~~

Added
^^^^^

* Added a class method to initialize camera configurations with an intrinsic matrix in the
  :class:`omni.isaac.lab.sim.spawner.sensors.PinholeCameraCfg`
  :class:`omni.isaac.lab.sensors.ray_caster.patterns_cfg.PinholeCameraPatternCfg` classes.

Fixed
^^^^^

* Fixed the ray direction in :func:`omni.isaac.lab.sensors.ray_caster.patterns.patterns.pinhole_camera_pattern` to
  point to the center of the pixel instead of the top-left corner.
* Fixed the clipping of the "distance_to_image_plane" depth image obtained using the
  :class:`omni.isaac.lab.sensors.ray_caster.RayCasterCamera` class. Earlier, the depth image was being clipped
  before the depth image was generated. Now, the clipping is applied after the depth image is generated. This makes
  the behavior equal to the USD Camera.


0.24.1 (2024-08-21)
~~~~~~~~~~~~~~~~~~~

Changed
^^^^^^^

* Disabled default viewport in certain headless scenarios for better performance.


0.24.0 (2024-08-17)
~~~~~~~~~~~~~~~~~~~

Added
^^^^^

* Added additional annotators for :class:`omni.isaac.lab.sensors.camera.TiledCamera` class.

Changed
^^^^^^^

* Updated :class:`omni.isaac.lab.sensors.TiledCamera` to latest RTX tiled rendering API.
* Single channel outputs for :class:`omni.isaac.lab.sensors.TiledCamera`, :class:`omni.isaac.lab.sensors.Camera` and :class:`omni.isaac.lab.sensors.RayCasterCamera` now has shape (H, W, 1).
* Data type for RGB output for :class:`omni.isaac.lab.sensors.TiledCamera` changed from ``torch.float`` to ``torch.uint8``.
* Dimension of RGB output for :class:`omni.isaac.lab.sensors.Camera` changed from (H, W, 4) to (H, W, 3). Use type ``rgba`` to retrieve the previous dimension.


0.23.1 (2024-08-17)
~~~~~~~~~~~~~~~~~~~

Changed
^^^^^^^

* Updated torch to version 2.4.0.


0.23.0 (2024-08-16)
~~~~~~~~~~~~~~~~~~~

Added
^^^^^

* Added direct workflow base class :class:`omni.isaac.lab.envs.DirectMARLEnv` for multi-agent environments.


0.22.1 (2024-08-17)
~~~~~~~~~~~~~~~~~~~

Added
^^^^^

* Added APIs to interact with the physics simulation of deformable objects. This includes setting the
  material properties, setting kinematic targets, and getting the state of the deformable object.
  For more information, please refer to the :mod:`omni.isaac.lab.assets.DeformableObject` class.


0.22.0 (2024-08-14)
~~~~~~~~~~~~~~~~~~~

Added
^^^^^

* Added :mod:`~omni.isaac.lab.utils.modifiers` module to provide framework for configurable and custom
  observation data modifiers.
* Adapted the :class:`~omni.isaac.lab.managers.ObservationManager` class to support custom modifiers.
  These are applied to the observation data before applying any noise or scaling operations.


0.21.2 (2024-08-13)
~~~~~~~~~~~~~~~~~~~

Fixed
^^^^^

* Moved event mode-based checks in the :meth:`omni.isaac.lab.managers.EventManager.apply` method outside
  the loop that iterates over the event terms. This prevents unnecessary checks and improves readability.
* Fixed the logic for global and per environment interval times when using the "interval" mode inside the
  event manager. Earlier, the internal lists for these times were of unequal lengths which led to wrong indexing
  inside the loop that iterates over the event terms.


0.21.1 (2024-08-06)
~~~~~~~~~~~~~~~~~~~

* Added a flag to preserve joint ordering inside the :class:`omni.isaac.lab.envs.mdp.JointAction` action term.


0.21.0 (2024-08-05)
~~~~~~~~~~~~~~~~~~~

Added
^^^^^

* Added the command line argument ``--device`` in :class:`~omni.isaac.lab.app.AppLauncher`. Valid options are:

  * ``cpu``: Use CPU.
  * ``cuda``: Use GPU with device ID ``0``.
  * ``cuda:N``: Use GPU, where N is the device ID. For example, ``cuda:0``. The default value is ``cuda:0``.

Changed
^^^^^^^

* Simplified setting the device throughout the code by relying on :attr:`omni.isaac.lab.sim.SimulationCfg.device`
  to activate gpu/cpu pipelines.

Removed
^^^^^^^

* Removed the parameter :attr:`omni.isaac.lab.sim.SimulationCfg.use_gpu_pipeline`. This is now directly inferred from
  :attr:`omni.isaac.lab.sim.SimulationCfg.device`.
* Removed the command line input argument ``--device_id`` in :class:`~omni.isaac.lab.app.AppLauncher`. The device id can
  now be set using the ``--device`` argument, for example with ``--device cuda:0``.


0.20.8 (2024-08-02)
~~~~~~~~~~~~~~~~~~~

Fixed
^^^^^

* Fixed the handling of observation terms with different shapes in the
  :class:`~omni.isaac.lab.managers.ObservationManager` class. Earlier, the constructor would throw an error if the
  shapes of the observation terms were different. Now, this operation only happens when the terms in an observation
  group are being concatenated. Otherwise, the terms are stored as a dictionary of tensors.
* Improved the error message when the observation terms are not of the same shape in the
  :class:`~omni.isaac.lab.managers.ObservationManager` class and the terms are being concatenated.


0.20.7 (2024-08-02)
~~~~~~~~~~~~~~~~~~~

Changed
^^^^^^^

* Performance improvements for material randomization in events.

Added
^^^^^

* Added minimum randomization frequency for reset mode randomizations.


0.20.6 (2024-08-02)
~~~~~~~~~~~~~~~~~~~

Changed
^^^^^^^

* Removed the hierarchy from :class:`~omni.isaac.lab.assets.RigidObject` class to
  :class:`~omni.isaac.lab.assets.Articulation` class. Previously, the articulation class overrode  almost
  all the functions of the rigid object class making the hierarchy redundant. Now, the articulation class
  is a standalone class that does not inherit from the rigid object class. This does add some code
  duplication but the simplicity and clarity of the code is improved.


0.20.5 (2024-08-02)
~~~~~~~~~~~~~~~~~~~

Added
^^^^^

* Added :attr:`omni.isaac.lab.terrain.TerrainGeneratorCfg.border_height` to set the height of the border
  around the terrain.


0.20.4 (2024-08-02)
~~~~~~~~~~~~~~~~~~~

Fixed
^^^^^

* Fixed the caching of terrains when using the :class:`omni.isaac.lab.terrains.TerrainGenerator` class.
  Earlier, the random sampling of the difficulty levels led to different hash values for the same terrain
  configuration. This caused the terrains to be re-generated even when the same configuration was used.
  Now, the numpy random generator is seeded with the same seed to ensure that the difficulty levels are
  sampled in the same order between different runs.


0.20.3 (2024-08-02)
~~~~~~~~~~~~~~~~~~~

Fixed
^^^^^

* Fixed the setting of translation and orientation when spawning a mesh prim. Earlier, the translation
  and orientation was being applied both on the parent Xform and the mesh prim. This was causing the
  mesh prim to be offset by the translation and orientation of the parent Xform, which is not the intended
  behavior.


0.20.2 (2024-08-02)
~~~~~~~~~~~~~~~~~~~

Changed
^^^^^^^

* Modified the computation of body acceleration for rigid body data to use PhysX APIs instead of
  numerical finite-differencing. This removes the need for computation of body acceleration at
  every update call of the data buffer.


0.20.1 (2024-07-30)
~~~~~~~~~~~~~~~~~~~

Fixed
^^^^^

* Fixed the :meth:`omni.isaac.lab.utils.math.wrap_to_pi` method to handle the wrapping of angles correctly.
  Earlier, the method was not wrapping the angles to the range [-pi, pi] correctly when the angles were outside
  the range [-2*pi, 2*pi].


0.20.0 (2024-07-26)
~~~~~~~~~~~~~~~~~~~

Added
^^^^^

* Support for the Isaac Sim 4.1.0 release.

Removed
^^^^^^^

* The ``mdp.add_body_mass`` method in the events. Please use the
  :meth:`omni.isaac.lab.envs.mdp.randomize_rigid_body_mass` method instead.
* The classes ``managers.RandomizationManager`` and ``managers.RandomizationTermCfg`` are replaced with
  :class:`omni.isaac.lab.managers.EventManager` and :class:`omni.isaac.lab.managers.EventTermCfg` classes.
* The following properties in :class:`omni.isaac.lab.sensors.FrameTransformerData`:

  * ``target_rot_source`` --> :attr:`~omni.isaac.lab.sensors.FrameTransformerData.target_quat_w`
  * ``target_rot_w`` --> :attr:`~omni.isaac.lab.sensors.FrameTransformerData.target_quat_source`
  * ``source_rot_w`` --> :attr:`~omni.isaac.lab.sensors.FrameTransformerData.source_quat_w`

* The kit experience file ``isaaclab.backwards.compatible.kit``. This is followed by dropping the support for
  Isaac Sim 2023.1.1 completely.


0.19.4 (2024-07-13)
~~~~~~~~~~~~~~~~~~~

Fixed
^^^^^

* Added the call to "startup" events when using the :class:`~omni.isaac.lab.envs.ManagerBasedEnv` class.
  Earlier, the "startup" events were not being called when the environment was initialized. This issue
  did not occur when using the :class:`~omni.isaac.lab.envs.ManagerBasedRLEnv` class since the "startup"
  events were called in the constructor.


0.19.3 (2024-07-13)
~~~~~~~~~~~~~~~~~~~

Added
^^^^^

* Added schemas for setting and modifying deformable body properties on a USD prim.
* Added API to spawn a deformable body material in the simulation.
* Added APIs to spawn rigid and deformable meshes of primitive shapes (cone, cylinder, sphere, box, capsule)
  in the simulation. This is possible through the :mod:`omni.isaac.lab.sim.spawners.meshes` module.


0.19.2 (2024-07-05)
~~~~~~~~~~~~~~~~~~~

Changed
^^^^^^^

* Modified cloning scheme based on the attribute :attr:`~omni.isaac.lab.scene.InteractiveSceneCfg.replicate_physics`
  to determine whether environment is homogeneous or heterogeneous.


0.19.1 (2024-07-05)
~~~~~~~~~~~~~~~~~~~

Added
^^^^^

* Added a lidar pattern function :func:`~omni.isaac.lab.sensors.ray_caster.patterns.patterns.lidar_pattern` with
  corresponding config :class:`~omni.isaac.lab.sensors.ray_caster.patterns_cfg.LidarPatternCfg`.


0.19.0 (2024-07-04)
~~~~~~~~~~~~~~~~~~~

Fixed
^^^^^

* Fixed parsing of articulations with nested rigid links while using the :class:`omni.isaac.lab.assets.Articulation`
  class. Earlier, the class initialization failed when the articulation had nested rigid links since the rigid
  links were not being parsed correctly by the PhysX view.

Removed
^^^^^^^

* Removed the attribute :attr:`body_physx_view` from the :class:`omni.isaac.lab.assets.Articulation` and
  :class:`omni.isaac.lab.assets.RigidObject` classes. These were causing confusions when used with articulation
  view since the body names were not following the same ordering.
* Dropped support for Isaac Sim 2023.1.1. The minimum supported version is now Isaac Sim 4.0.0.


0.18.6 (2024-07-01)
~~~~~~~~~~~~~~~~~~~

Fixed
^^^^^

* Fixed the environment stepping logic. Earlier, the environments' rendering logic was updating the kit app which
  would in turn step the physics :attr:`omni.isaac.lab.sim.SimulationCfg.render_interval` times. Now, a render
  call only does rendering and does not step the physics.


0.18.5 (2024-06-26)
~~~~~~~~~~~~~~~~~~~

Fixed
^^^^^

* Fixed the gravity vector direction used inside the :class:`omni.isaac.lab.assets.RigidObjectData` class.
  Earlier, the gravity direction was hard-coded as (0, 0, -1) which may be different from the actual
  gravity direction in the simulation. Now, the gravity direction is obtained from the simulation context
  and used to compute the projection of the gravity vector on the object.


0.18.4 (2024-06-26)
~~~~~~~~~~~~~~~~~~~

Fixed
^^^^^

* Fixed double reference count of the physics sim view inside the asset classes. This was causing issues
  when destroying the asset class instance since the physics sim view was not being properly released.

Added
^^^^^

* Added the attribute :attr:`~omni.isaac.lab.assets.AssetBase.is_initialized` to check if the asset and sensor
  has been initialized properly. This can be used to ensure that the asset or sensor is ready to use in the simulation.


0.18.3 (2024-06-25)
~~~~~~~~~~~~~~~~~~~

Fixed
^^^^^

* Fixed the docstrings at multiple places related to the different buffer implementations inside the
  :mod:`omni.isaac.lab.utils.buffers` module. The docstrings were not clear and did not provide enough
  information about the classes and their methods.

Added
^^^^^

* Added the field for fixed tendom names in the :class:`omni.isaac.lab.assets.ArticulationData` class.
  Earlier, this information was not exposed which was inconsistent with other name related information
  such as joint or body names.

Changed
^^^^^^^

* Renamed the fields ``min_num_time_lags`` and ``max_num_time_lags`` to ``min_delay`` and
  ``max_delay`` in the :class:`omni.isaac.lab.actuators.DelayedPDActuatorCfg` class. This is to make
  the naming simpler to understand.


0.18.2 (2024-06-25)
~~~~~~~~~~~~~~~~~~~

Changed
^^^^^^^

* Moved the configuration for tile-rendered camera into its own file named ``tiled_camera_cfg.py``.
  This makes it easier to follow where the configuration is located and how it is related to the class.


0.18.1 (2024-06-25)
~~~~~~~~~~~~~~~~~~~

Changed
^^^^^^^

* Ensured that a parity between class and its configuration class is explicitly visible in the
  :mod:`omni.isaac.lab.envs` module. This makes it easier to follow where definitions are located and how
  they are related. This should not be a breaking change as the classes are still accessible through the same module.


0.18.0 (2024-06-13)
~~~~~~~~~~~~~~~~~~~

Fixed
^^^^^

* Fixed the rendering logic to render at the specified interval. Earlier, the substep parameter had no effect and rendering
  would happen once every env.step() when active.

Changed
^^^^^^^

* Renamed :attr:`omni.isaac.lab.sim.SimulationCfg.substeps` to :attr:`omni.isaac.lab.sim.SimulationCfg.render_interval`.
  The render logic is now integrated in the decimation loop of the environment.


0.17.13 (2024-06-13)
~~~~~~~~~~~~~~~~~~~~

Fixed
^^^^^

* Fixed the orientation reset logic in :func:`omni.isaac.lab.envs.mdp.events.reset_root_state_uniform` to make it relative to
  the default orientation. Earlier, the position was sampled relative to the default and the orientation not.


0.17.12 (2024-06-13)
~~~~~~~~~~~~~~~~~~~~

Added
^^^^^

* Added the class :class:`omni.isaac.lab.utils.buffers.TimestampedBuffer` to store timestamped data.

Changed
^^^^^^^

* Added time-stamped buffers in the classes :class:`omni.isaac.lab.assets.RigidObjectData` and :class:`omni.isaac.lab.assets.ArticulationData`
  to update some values lazily and avoid unnecessary computations between physics updates. Before, all the data was always
  updated at every step, even if it was not used by the task.


0.17.11 (2024-05-30)
~~~~~~~~~~~~~~~~~~~~

Fixed
^^^^^

* Fixed :class:`omni.isaac.lab.sensor.ContactSensor` not loading correctly in extension mode.
  Earlier, the :attr:`omni.isaac.lab.sensor.ContactSensor.body_physx_view` was not initialized when
  :meth:`omni.isaac.lab.sensor.ContactSensor._debug_vis_callback` is called which references it.


0.17.10 (2024-05-30)
~~~~~~~~~~~~~~~~~~~~

Fixed
^^^^^

* Fixed compound classes being directly assigned in ``default_factory`` generator method
  :meth:`omni.isaac.lab.utils.configclass._return_f`, which resulted in shared references such that modifications to
  compound objects were reflected across all instances generated from the same ``default_factory`` method.


0.17.9 (2024-05-30)
~~~~~~~~~~~~~~~~~~~

Added
^^^^^

* Added ``variants`` attribute to the :class:`omni.isaac.lab.sim.from_files.UsdFileCfg` class to select USD
  variants when loading assets from USD files.


0.17.8 (2024-05-28)
~~~~~~~~~~~~~~~~~~~

Fixed
^^^^^

* Implemented the reset methods in the action terms to avoid returning outdated data.


0.17.7 (2024-05-28)
~~~~~~~~~~~~~~~~~~~

Added
^^^^^

* Added debug visualization utilities in the :class:`omni.isaac.lab.managers.ActionManager` class.


0.17.6 (2024-05-27)
~~~~~~~~~~~~~~~~~~~

Added
^^^^^

* Added ``wp.init()`` call in Warp utils.


0.17.5 (2024-05-22)
~~~~~~~~~~~~~~~~~~~

Changed
^^^^^^^

* Websocket livestreaming is no longer supported. Valid livestream options are {0, 1, 2}.
* WebRTC livestream is now set with livestream=2.


0.17.4 (2024-05-17)
~~~~~~~~~~~~~~~~~~~

Changed
^^^^^^^

* Modified the noise functions to also support add, scale, and abs operations on the data. Added aliases
  to ensure backward compatibility with the previous functions.

  * Added :attr:`omni.isaac.lab.utils.noise.NoiseCfg.operation` for the different operations.
  * Renamed ``constant_bias_noise`` to :func:`omni.isaac.lab.utils.noise.constant_noise`.
  * Renamed ``additive_uniform_noise`` to :func:`omni.isaac.lab.utils.noise.uniform_noise`.
  * Renamed ``additive_gaussian_noise`` to :func:`omni.isaac.lab.utils.noise.gaussian_noise`.


0.17.3 (2024-05-15)
~~~~~~~~~~~~~~~~~~~

Fixed
^^^^^

* Set ``hide_ui`` flag in the app launcher for livestream.
* Fix native client livestream extensions.


0.17.2 (2024-05-09)
~~~~~~~~~~~~~~~~~~~

Changed
^^^^^^^

* Renamed ``_range`` to ``distribution_params`` in ``events.py`` for methods that defined a distribution.
* Apply additive/scaling randomization noise on default data instead of current data.
* Changed material bucketing logic to prevent exceeding 64k materials.

Fixed
^^^^^

* Fixed broadcasting issues with indexing when environment and joint IDs are provided.
* Fixed incorrect tensor dimensions when setting a subset of environments.

Added
^^^^^

* Added support for randomization of fixed tendon parameters.
* Added support for randomization of dof limits.
* Added support for randomization of gravity.
* Added support for Gaussian sampling.
* Added default buffers to Articulation/Rigid object data classes for randomization.


0.17.1 (2024-05-10)
~~~~~~~~~~~~~~~~~~~

Fixed
^^^^^

* Added attribute :attr:`omni.isaac.lab.sim.converters.UrdfConverterCfg.override_joint_dynamics` to properly parse
  joint dynamics in :class:`omni.isaac.lab.sim.converters.UrdfConverter`.


0.17.0 (2024-05-07)
~~~~~~~~~~~~~~~~~~~

Changed
^^^^^^^

* Renamed ``BaseEnv`` to :class:`omni.isaac.lab.envs.ManagerBasedEnv`.
* Renamed ``base_env.py`` to ``manager_based_env.py``.
* Renamed ``BaseEnvCfg`` to :class:`omni.isaac.lab.envs.ManagerBasedEnvCfg`.
* Renamed ``RLTaskEnv`` to :class:`omni.isaac.lab.envs.ManagerBasedRLEnv`.
* Renamed ``rl_task_env.py`` to ``manager_based_rl_env.py``.
* Renamed ``RLTaskEnvCfg`` to :class:`omni.isaac.lab.envs.ManagerBasedRLEnvCfg`.
* Renamed ``rl_task_env_cfg.py`` to ``rl_env_cfg.py``.
* Renamed ``OIGEEnv`` to :class:`omni.isaac.lab.envs.DirectRLEnv`.
* Renamed ``oige_env.py`` to ``direct_rl_env.py``.
* Renamed ``RLTaskEnvWindow`` to :class:`omni.isaac.lab.envs.ui.ManagerBasedRLEnvWindow`.
* Renamed ``rl_task_env_window.py`` to ``manager_based_rl_env_window.py``.
* Renamed all references of ``BaseEnv``, ``BaseEnvCfg``, ``RLTaskEnv``, ``RLTaskEnvCfg``,  ``OIGEEnv``, and ``RLTaskEnvWindow``.

Added
^^^^^

* Added direct workflow base class :class:`omni.isaac.lab.envs.DirectRLEnv`.


0.16.4 (2024-05-06)
~~~~~~~~~~~~~~~~~~~~

Changed
^^^^^^^

* Added :class:`omni.isaac.lab.sensors.TiledCamera` to support tiled rendering with RGB and depth.


0.16.3 (2024-04-26)
~~~~~~~~~~~~~~~~~~~

Fixed
^^^^^

* Fixed parsing of filter prim path expressions in the :class:`omni.isaac.lab.sensors.ContactSensor` class.
  Earlier, the filter prim paths given to the physics view was not being parsed since they were specified as
  regex expressions instead of glob expressions.


0.16.2 (2024-04-25)
~~~~~~~~~~~~~~~~~~~~

Changed
^^^^^^^

* Simplified the installation procedure, isaaclab -e is no longer needed
* Updated torch dependency to 2.2.2


0.16.1 (2024-04-20)
~~~~~~~~~~~~~~~~~~~

Added
^^^^^

* Added attribute :attr:`omni.isaac.lab.sim.ArticulationRootPropertiesCfg.fix_root_link` to fix the root link
  of an articulation to the world frame.


0.16.0 (2024-04-16)
~~~~~~~~~~~~~~~~~~~

Added
^^^^^

* Added the function :meth:`omni.isaac.lab.utils.math.quat_unique` to standardize quaternion representations,
  i.e. always have a non-negative real part.
* Added events terms for randomizing mass by scale, simulation joint properties (stiffness, damping, armature,
  and friction)

Fixed
^^^^^

* Added clamping of joint positions and velocities in event terms for resetting joints. The simulation does not
  throw an error if the set values are out of their range. Hence, users are expected to clamp them before setting.
* Fixed :class:`omni.isaac.lab.envs.mdp.EMAJointPositionToLimitsActionCfg` to smoothen the actions
  at environment frequency instead of simulation frequency.

* Renamed the following functions in :meth:`omni.isaac.lab.envs.mdp` to avoid confusions:

  * Observation: :meth:`joint_pos_norm` -> :meth:`joint_pos_limit_normalized`
  * Action: :class:`ExponentialMovingAverageJointPositionAction` -> :class:`EMAJointPositionToLimitsAction`
  * Termination: :meth:`base_height` -> :meth:`root_height_below_minimum`
  * Termination: :meth:`joint_pos_limit` -> :meth:`joint_pos_out_of_limit`
  * Termination: :meth:`joint_pos_manual_limit` -> :meth:`joint_pos_out_of_manual_limit`
  * Termination: :meth:`joint_vel_limit` -> :meth:`joint_vel_out_of_limit`
  * Termination: :meth:`joint_vel_manual_limit` -> :meth:`joint_vel_out_of_manual_limit`
  * Termination: :meth:`joint_torque_limit` -> :meth:`joint_effort_out_of_limit`

Deprecated
^^^^^^^^^^

* Deprecated the function :meth:`omni.isaac.lab.envs.mdp.add_body_mass` in favor of
  :meth:`omni.isaac.lab.envs.mdp.randomize_rigid_body_mass`. This supports randomizing the mass based on different
  operations (add, scale, or set) and sampling distributions.


0.15.13 (2024-04-16)
~~~~~~~~~~~~~~~~~~~~

Changed
^^^^^^^

* Improved startup performance by enabling rendering-based extensions only when necessary and caching of nucleus directory.
* Renamed the flag ``OFFSCREEN_RENDER`` or ``--offscreen_render`` to ``ENABLE_CAMERAS`` or ``--enable_cameras`` respectively.


0.15.12 (2024-04-16)
~~~~~~~~~~~~~~~~~~~~

Changed
^^^^^^^

* Replaced calls to the ``check_file_path`` function in the :mod:`omni.isaac.lab.sim.spawners.from_files`
  with the USD stage resolve identifier function. This helps speed up the loading of assets from file paths
  by avoiding Nucleus server calls.


0.15.11 (2024-04-15)
~~~~~~~~~~~~~~~~~~~~

Added
^^^^^

* Added the :meth:`omni.isaac.lab.sim.SimulationContext.has_rtx_sensors` method to check if any
  RTX-related sensors such as cameras have been created in the simulation. This is useful to determine
  if simulation requires RTX rendering during step or not.

Fixed
^^^^^

* Fixed the rendering of RTX-related sensors such as cameras inside the :class:`omni.isaac.lab.envs.RLTaskEnv` class.
  Earlier the rendering did not happen inside the step function, which caused the sensor data to be empty.


0.15.10 (2024-04-11)
~~~~~~~~~~~~~~~~~~~~

Fixed
^^^^^

* Fixed sharing of the same memory address between returned tensors from observation terms
  in the :class:`omni.isaac.lab.managers.ObservationManager` class. Earlier, the returned
  tensors could map to the same memory address, causing issues when the tensors were modified
  during scaling, clipping or other operations.


0.15.9 (2024-04-04)
~~~~~~~~~~~~~~~~~~~

Fixed
^^^^^

* Fixed assignment of individual termination terms inside the :class:`omni.isaac.lab.managers.TerminationManager`
  class. Earlier, the terms were being assigned their values through an OR operation which resulted in incorrect
  values. This regression was introduced in version 0.15.1.


0.15.8 (2024-04-02)
~~~~~~~~~~~~~~~~~~~

Added
^^^^^

* Added option to define ordering of points for the mesh-grid generation in the
  :func:`omni.isaac.lab.sensors.ray_caster.patterns.grid_pattern`. This parameter defaults to 'xy'
  for backward compatibility.


0.15.7 (2024-03-28)
~~~~~~~~~~~~~~~~~~~

Added
^^^^^

* Adds option to return indices/data in the specified query keys order in
  :class:`omni.isaac.lab.managers.SceneEntityCfg` class, and the respective
  :func:`omni.isaac.lab.utils.string.resolve_matching_names_values` and
  :func:`omni.isaac.lab.utils.string.resolve_matching_names` functions.


0.15.6 (2024-03-28)
~~~~~~~~~~~~~~~~~~~

Added
^^^^^

* Extended the :class:`omni.isaac.lab.app.AppLauncher` class to support the loading of experience files
  from the command line. This allows users to load a specific experience file when running the application
  (such as for multi-camera rendering or headless mode).

Changed
^^^^^^^

* Changed default loading of experience files in the :class:`omni.isaac.lab.app.AppLauncher` class from the ones
  provided by Isaac Sim to the ones provided in Isaac Lab's ``source/apps`` directory.


0.15.5 (2024-03-23)
~~~~~~~~~~~~~~~~~~~

Fixed
^^^^^

* Fixed the env origins in :meth:`_compute_env_origins_grid` of :class:`omni.isaac.lab.terrain.TerrainImporter`
  to match that obtained from the Isaac Sim :class:`omni.isaac.cloner.GridCloner` class.

Added
^^^^^

* Added unit test to ensure consistency between environment origins generated by IsaacSim's Grid Cloner and those
  produced by the TerrainImporter.


0.15.4 (2024-03-22)
~~~~~~~~~~~~~~~~~~~

Fixed
^^^^^

* Fixed the :class:`omni.isaac.lab.envs.mdp.actions.NonHolonomicActionCfg` class to use
  the correct variable when applying actions.


0.15.3 (2024-03-21)
~~~~~~~~~~~~~~~~~~~

Added
^^^^^

* Added unit test to check that :class:`omni.isaac.lab.scene.InteractiveScene` entity data is not shared between separate instances.

Fixed
^^^^^

* Moved class variables in :class:`omni.isaac.lab.scene.InteractiveScene` to correctly  be assigned as
  instance variables.
* Removed custom ``__del__`` magic method from :class:`omni.isaac.lab.scene.InteractiveScene`.


0.15.2 (2024-03-21)
~~~~~~~~~~~~~~~~~~~

Fixed
^^^^^

* Added resolving of relative paths for the main asset USD file when using the
  :class:`omni.isaac.lab.sim.converters.UrdfConverter` class. This is to ensure that the material paths are
  resolved correctly when the main asset file is moved to a different location.


0.15.1 (2024-03-19)
~~~~~~~~~~~~~~~~~~~

Fixed
^^^^^

* Fixed the imitation learning workflow example script, updating Isaac Lab and Robomimic API calls.
* Removed the resetting of :attr:`_term_dones` in the :meth:`omni.isaac.lab.managers.TerminationManager.reset`.
  Previously, the environment cleared out all the terms. However, it impaired reading the specific term's values externally.


0.15.0 (2024-03-17)
~~~~~~~~~~~~~~~~~~~

Deprecated
^^^^^^^^^^

* Renamed :class:`omni.isaac.lab.managers.RandomizationManager` to :class:`omni.isaac.lab.managers.EventManager`
  class for clarification as the manager takes care of events such as reset in addition to pure randomizations.
* Renamed :class:`omni.isaac.lab.managers.RandomizationTermCfg` to :class:`omni.isaac.lab.managers.EventTermCfg`
  for consistency with the class name change.


0.14.1 (2024-03-16)
~~~~~~~~~~~~~~~~~~~

Added
^^^^^

* Added simulation schemas for joint drive and fixed tendons. These can be configured for assets imported
  from file formats.
* Added logging of tendon properties to the articulation class (if they are present in the USD prim).


0.14.0 (2024-03-15)
~~~~~~~~~~~~~~~~~~~

Fixed
^^^^^

* Fixed the ordering of body names used in the :class:`omni.isaac.lab.assets.Articulation` class. Earlier,
  the body names were not following the same ordering as the bodies in the articulation. This led
  to issues when using the body names to access data related to the links from the articulation view
  (such as Jacobians, mass matrices, etc.).

Removed
^^^^^^^

* Removed the attribute :attr:`body_physx_view` from the :class:`omni.isaac.lab.assets.RigidObject`
  and :class:`omni.isaac.lab.assets.Articulation` classes. These were causing confusions when used
  with articulation view since the body names were not following the same ordering.


0.13.1 (2024-03-14)
~~~~~~~~~~~~~~~~~~~

Removed
^^^^^^^

* Removed the :mod:`omni.isaac.lab.compat` module. This module was used to provide compatibility
  with older versions of Isaac Sim. It is no longer needed since we have most of the functionality
  absorbed into the main classes.


0.13.0 (2024-03-12)
~~~~~~~~~~~~~~~~~~~

Added
^^^^^

* Added support for the following data types inside the :class:`omni.isaac.lab.sensors.Camera` class:
  ``instance_segmentation_fast`` and ``instance_id_segmentation_fast``. These are GPU-supported annotations
  and are faster than the regular annotations.

Fixed
^^^^^

* Fixed handling of semantic filtering inside the :class:`omni.isaac.lab.sensors.Camera` class. Earlier,
  the annotator was given ``semanticTypes`` as an argument. However, with Isaac Sim 2023.1, the annotator
  does not accept this argument. Instead the mapping needs to be set to the synthetic data interface directly.
* Fixed the return shape of colored images for segmentation data types inside the
  :class:`omni.isaac.lab.sensors.Camera` class. Earlier, the images were always returned as ``int32``. Now,
  they are casted to ``uint8`` 4-channel array before returning if colorization is enabled for the annotation type.

Removed
^^^^^^^

* Dropped support for ``instance_segmentation`` and ``instance_id_segmentation`` annotations in the
  :class:`omni.isaac.lab.sensors.Camera` class. Their "fast" counterparts should be used instead.
* Renamed the argument :attr:`omni.isaac.lab.sensors.CameraCfg.semantic_types` to
  :attr:`omni.isaac.lab.sensors.CameraCfg.semantic_filter`. This is more aligned with Replicator's terminology
  for semantic filter predicates.
* Replaced the argument :attr:`omni.isaac.lab.sensors.CameraCfg.colorize` with separate colorized
  arguments for each annotation type (:attr:`~omni.isaac.lab.sensors.CameraCfg.colorize_instance_segmentation`,
  :attr:`~omni.isaac.lab.sensors.CameraCfg.colorize_instance_id_segmentation`, and
  :attr:`~omni.isaac.lab.sensors.CameraCfg.colorize_semantic_segmentation`).


0.12.4 (2024-03-11)
~~~~~~~~~~~~~~~~~~~

Fixed
^^^^^


* Adapted randomization terms to deal with ``slice`` for the body indices. Earlier, the terms were not
  able to handle the slice object and were throwing an error.
* Added ``slice`` type-hinting to all body and joint related methods in the rigid body and articulation
  classes. This is to make it clear that the methods can handle both list of indices and slices.


0.12.3 (2024-03-11)
~~~~~~~~~~~~~~~~~~~

Fixed
^^^^^

* Added signal handler to the :class:`omni.isaac.lab.app.AppLauncher` class to catch the ``SIGINT`` signal
  and close the application gracefully. This is to prevent the application from crashing when the user
  presses ``Ctrl+C`` to close the application.


0.12.2 (2024-03-10)
~~~~~~~~~~~~~~~~~~~

Added
^^^^^

* Added observation terms for states of a rigid object in world frame.
* Added randomization terms to set root state with randomized orientation and joint state within user-specified limits.
* Added reward term for penalizing specific termination terms.

Fixed
^^^^^

* Improved sampling of states inside randomization terms. Earlier, the code did multiple torch calls
  for sampling different components of the vector. Now, it uses a single call to sample the entire vector.


0.12.1 (2024-03-09)
~~~~~~~~~~~~~~~~~~~

Added
^^^^^

* Added an option to the last actions observation term to get a specific term by name from the action manager.
  If None, the behavior remains the same as before (the entire action is returned).


0.12.0 (2024-03-08)
~~~~~~~~~~~~~~~~~~~

Added
^^^^^

* Added functionality to sample flat patches on a generated terrain. This can be configured using
  :attr:`omni.isaac.lab.terrains.SubTerrainBaseCfg.flat_patch_sampling` attribute.
* Added a randomization function for setting terrain-aware root state. Through this, an asset can be
  reset to a randomly sampled flat patches.

Fixed
^^^^^

* Separated normal and terrain-base position commands. The terrain based commands rely on the
  terrain to sample flat patches for setting the target position.
* Fixed command resample termination function.

Changed
^^^^^^^

* Added the attribute :attr:`omni.isaac.lab.envs.mdp.commands.UniformVelocityCommandCfg.heading_control_stiffness`
  to control the stiffness of the heading control term in the velocity command term. Earlier, this was
  hard-coded to 0.5 inside the term.

Removed
^^^^^^^

* Removed the function :meth:`sample_new_targets` in the terrain importer. Instead the attribute
  :attr:`omni.isaac.lab.terrains.TerrainImporter.flat_patches` should be used to sample new targets.


0.11.3 (2024-03-04)
~~~~~~~~~~~~~~~~~~~

Fixed
^^^^^

* Corrects the functions :func:`omni.isaac.lab.utils.math.axis_angle_from_quat` and :func:`omni.isaac.lab.utils.math.quat_error_magnitude`
  to accept tensors of the form (..., 4) instead of (N, 4). This brings us in line with our documentation and also upgrades one of our functions
  to handle higher dimensions.


0.11.2 (2024-03-04)
~~~~~~~~~~~~~~~~~~~

Added
^^^^^

* Added checks for default joint position and joint velocity in the articulation class. This is to prevent
  users from configuring values for these quantities that might be outside the valid range from the simulation.


0.11.1 (2024-02-29)
~~~~~~~~~~~~~~~~~~~

Added
^^^^^

* Replaced the default values for ``joint_ids`` and ``body_ids`` from ``None`` to ``slice(None)``
  in the :class:`omni.isaac.lab.managers.SceneEntityCfg`.
* Adapted rewards and observations terms so that the users can query a subset of joints and bodies.


0.11.0 (2024-02-27)
~~~~~~~~~~~~~~~~~~~

Removed
^^^^^^^

* Dropped support for Isaac Sim<=2022.2. As part of this, removed the components of :class:`omni.isaac.lab.app.AppLauncher`
  which handled ROS extension loading. We no longer need them in Isaac Sim>=2023.1 to control the load order to avoid crashes.
* Upgraded Dockerfile to use ISAACSIM_VERSION=2023.1.1 by default.


0.10.28 (2024-02-29)
~~~~~~~~~~~~~~~~~~~~

Added
^^^^^

* Implemented relative and moving average joint position action terms. These allow the user to specify
  the target joint positions as relative to the current joint positions or as a moving average of the
  joint positions over a window of time.


0.10.27 (2024-02-28)
~~~~~~~~~~~~~~~~~~~~

Added
^^^^^

* Added UI feature to start and stop animation recording in the stage when running an environment.
  To enable this feature, please pass the argument ``--disable_fabric`` to the environment script to allow
  USD read/write operations. Be aware that this will slow down the simulation.


0.10.26 (2024-02-26)
~~~~~~~~~~~~~~~~~~~~

Added
^^^^^

* Added a viewport camera controller class to the :class:`omni.isaac.lab.envs.BaseEnv`. This is useful
  for applications where the user wants to render the viewport from different perspectives even when the
  simulation is running in headless mode.


0.10.25 (2024-02-26)
~~~~~~~~~~~~~~~~~~~~

Fixed
^^^^^

* Ensures that all path arguments in :mod:`omni.isaac.lab.sim.utils` are cast to ``str``. Previously,
  we had handled path types as strings without casting.


0.10.24 (2024-02-26)
~~~~~~~~~~~~~~~~~~~~

Added
^^^^^

* Added tracking of contact time in the :class:`omni.isaac.lab.sensors.ContactSensor` class. Previously,
  only the air time was being tracked.
* Added contact force threshold, :attr:`omni.isaac.lab.sensors.ContactSensorCfg.force_threshold`, to detect
  when the contact sensor is in contact. Previously, this was set to hard-coded 1.0 in the sensor class.


0.10.23 (2024-02-21)
~~~~~~~~~~~~~~~~~~~~

Fixed
^^^^^

* Fixes the order of size arguments in :meth:`omni.isaac.lab.terrains.height_field.random_uniform_terrain`. Previously, the function would crash if the size along x and y were not the same.


0.10.22 (2024-02-14)
~~~~~~~~~~~~~~~~~~~~

Fixed
^^^^^

* Fixed "divide by zero" bug in :class:`~omni.isaac.lab.sim.SimulationContext` when setting gravity vector.
  Now, it is correctly disabled when the gravity vector is set to zero.


0.10.21 (2024-02-12)
~~~~~~~~~~~~~~~~~~~~

Fixed
^^^^^

* Fixed the printing of articulation joint information when the articulation has only one joint.
  Earlier, the function was performing a squeeze operation on the tensor, which caused an error when
  trying to index the tensor of shape (1,).


0.10.20 (2024-02-12)
~~~~~~~~~~~~~~~~~~~~

Added
^^^^^

* Adds :attr:`omni.isaac.lab.sim.PhysxCfg.enable_enhanced_determinism` to enable improved
  determinism from PhysX. Please note this comes at the expense of performance.


0.10.19 (2024-02-08)
~~~~~~~~~~~~~~~~~~~~

Fixed
^^^^^

* Fixed environment closing so that articulations, objects, and sensors are cleared properly.


0.10.18 (2024-02-05)
~~~~~~~~~~~~~~~~~~~~

Fixed
^^^^^

* Pinned :mod:`torch` version to 2.0.1 in the setup.py to keep parity version of :mod:`torch` supplied by
  Isaac 2023.1.1, and prevent version incompatibility between :mod:`torch` ==2.2 and
  :mod:`typing-extensions` ==3.7.4.3


0.10.17 (2024-02-02)
~~~~~~~~~~~~~~~~~~~~

Fixed
^^^^^^

* Fixed carb setting ``/app/livestream/enabled`` to be set as False unless live-streaming is specified
  by :class:`omni.isaac.lab.app.AppLauncher` settings. This fixes the logic of :meth:`SimulationContext.render`,
  which depended on the config in previous versions of Isaac defaulting to false for this setting.


0.10.16 (2024-01-29)
~~~~~~~~~~~~~~~~~~~~

Added
^^^^^^

* Added an offset parameter to the height scan observation term. This allows the user to specify the
  height offset of the scan from the tracked body. Previously it was hard-coded to be 0.5.


0.10.15 (2024-01-29)
~~~~~~~~~~~~~~~~~~~~

Fixed
^^^^^

* Fixed joint torque computation for implicit actuators. Earlier, the torque was always zero for implicit
  actuators. Now, it is computed approximately by applying the PD law.


0.10.14 (2024-01-22)
~~~~~~~~~~~~~~~~~~~~

Fixed
^^^^^

* Fixed the tensor shape of :attr:`omni.isaac.lab.sensors.ContactSensorData.force_matrix_w`. Earlier, the reshaping
  led to a mismatch with the data obtained from PhysX.


0.10.13 (2024-01-15)
~~~~~~~~~~~~~~~~~~~~

Fixed
^^^^^

* Fixed running of environments with a single instance even if the :attr:`replicate_physics`` flag is set to True.


0.10.12 (2024-01-10)
~~~~~~~~~~~~~~~~~~~~

Fixed
^^^^^

* Fixed indexing of source and target frames in the :class:`omni.isaac.lab.sensors.FrameTransformer` class.
  Earlier, it always assumed that the source frame body is at index 0. Now, it uses the body index of the
  source frame to compute the transformation.

Deprecated
^^^^^^^^^^

* Renamed quantities in the :class:`omni.isaac.lab.sensors.FrameTransformerData` class to be more
  consistent with the terminology used in the asset classes. The following quantities are deprecated:

  * ``target_rot_w`` -> ``target_quat_w``
  * ``source_rot_w`` -> ``source_quat_w``
  * ``target_rot_source`` -> ``target_quat_source``


0.10.11 (2024-01-08)
~~~~~~~~~~~~~~~~~~~~

Fixed
^^^^^

* Fixed attribute error raised when calling the :class:`omni.isaac.lab.envs.mdp.TerrainBasedPositionCommand`
  command term.
* Added a dummy function in :class:`omni.isaac.lab.terrain.TerrainImporter` that returns environment
  origins as terrain-aware sampled targets. This function should be implemented by child classes based on
  the terrain type.


0.10.10 (2023-12-21)
~~~~~~~~~~~~~~~~~~~~

Fixed
^^^^^

* Fixed reliance on non-existent ``Viewport`` in :class:`omni.isaac.lab.sim.SimulationContext` when loading livestreaming
  by ensuring that the extension ``omni.kit.viewport.window`` is enabled in :class:`omni.isaac.lab.app.AppLauncher` when
  livestreaming is enabled


0.10.9 (2023-12-21)
~~~~~~~~~~~~~~~~~~~

Fixed
^^^^^

* Fixed invalidation of physics views inside the asset and sensor classes. Earlier, they were left initialized
  even when the simulation was stopped. This caused issues when closing the application.


0.10.8 (2023-12-20)
~~~~~~~~~~~~~~~~~~~

Fixed
^^^^^

* Fixed the :class:`omni.isaac.lab.envs.mdp.actions.DifferentialInverseKinematicsAction` class
  to account for the offset pose of the end-effector.


0.10.7 (2023-12-19)
~~~~~~~~~~~~~~~~~~~

Fixed
^^^^^

* Added a check to ray-cast and camera sensor classes to ensure that the sensor prim path does not
  have a regex expression at its leaf. For instance, ``/World/Robot/camera_.*`` is not supported
  for these sensor types. This behavior needs to be fixed in the future.


0.10.6 (2023-12-19)
~~~~~~~~~~~~~~~~~~~

Added
^^^^^

* Added support for using articulations as visualization markers. This disables all physics APIs from
  the articulation and allows the user to use it as a visualization marker. It is useful for creating
  visualization markers for the end-effectors or base of the robot.

Fixed
^^^^^

* Fixed hiding of debug markers from secondary images when using the
  :class:`omni.isaac.lab.markers.VisualizationMarkers` class. Earlier, the properties were applied on
  the XForm prim instead of the Mesh prim.


0.10.5 (2023-12-18)
~~~~~~~~~~~~~~~~~~~

Fixed
^^^^^

* Fixed test ``check_base_env_anymal_locomotion.py``, which
  previously called :func:`torch.jit.load` with the path to a policy (which would work
  for a local file), rather than calling
  :func:`omni.isaac.lab.utils.assets.read_file` on the path to get the file itself.


0.10.4 (2023-12-14)
~~~~~~~~~~~~~~~~~~~

Fixed
^^^^^

* Fixed potentially breaking import of omni.kit.widget.toolbar by ensuring that
  if live-stream is enabled, then the :mod:`omni.kit.widget.toolbar`
  extension is loaded.

0.10.3 (2023-12-12)
~~~~~~~~~~~~~~~~~~~

Added
^^^^^

* Added the attribute :attr:`omni.isaac.lab.actuators.ActuatorNetMLPCfg.input_order`
  to specify the order of the input tensors to the MLP network.

Fixed
^^^^^

* Fixed computation of metrics for the velocity command term. Earlier, the norm was being computed
  over the entire batch instead of the last dimension.
* Fixed the clipping inside the :class:`omni.isaac.lab.actuators.DCMotor` class. Earlier, it was
  not able to handle the case when configured saturation limit was set to None.


0.10.2 (2023-12-12)
~~~~~~~~~~~~~~~~~~~

Fixed
^^^^^

* Added a check in the simulation stop callback in the :class:`omni.isaac.lab.sim.SimulationContext` class
  to not render when an exception is raised. The while loop in the callback was preventing the application
  from closing when an exception was raised.


0.10.1 (2023-12-06)
~~~~~~~~~~~~~~~~~~~

Added
^^^^^

* Added command manager class with terms defined by :class:`omni.isaac.lab.managers.CommandTerm`. This
  allow for multiple types of command generators to be used in the same environment.


0.10.0 (2023-12-04)
~~~~~~~~~~~~~~~~~~~

Changed
^^^^^^^

* Modified the sensor and asset base classes to use the underlying PhysX views instead of Isaac Sim views.
  Using Isaac Sim classes led to a very high load time (of the order of minutes) when using a scene with
  many assets. This is because Isaac Sim supports USD paths which are slow and not required.

Added
^^^^^

* Added faster implementation of USD stage traversal methods inside the :class:`omni.isaac.lab.sim.utils` module.
* Added properties :attr:`omni.isaac.lab.assets.AssetBase.num_instances` and
  :attr:`omni.isaac.lab.sensor.SensorBase.num_instances` to obtain the number of instances of the asset
  or sensor in the simulation respectively.

Removed
^^^^^^^

* Removed dependencies on Isaac Sim view classes. It is no longer possible to use :attr:`root_view` and
  :attr:`body_view`. Instead use :attr:`root_physx_view` and :attr:`body_physx_view` to access the underlying
  PhysX views.


0.9.55 (2023-12-03)
~~~~~~~~~~~~~~~~~~~

Fixed
^^^^^

* Fixed the Nucleus directory path in the :attr:`omni.isaac.lab.utils.assets.NVIDIA_NUCLEUS_DIR`.
  Earlier, it was referring to the ``NVIDIA/Assets`` directory instead of ``NVIDIA``.


0.9.54 (2023-11-29)
~~~~~~~~~~~~~~~~~~~

Fixed
^^^^^

* Fixed pose computation in the :class:`omni.isaac.lab.sensors.Camera` class to obtain them from XFormPrimView
  instead of using ``UsdGeomCamera.ComputeLocalToWorldTransform`` method. The latter is not updated correctly
  during GPU simulation.
* Fixed initialization of the annotator info in the class :class:`omni.isaac.lab.sensors.Camera`. Previously
  all dicts had the same memory address which caused all annotators to have the same info.
* Fixed the conversion of ``uint32`` warp arrays inside the :meth:`omni.isaac.lab.utils.array.convert_to_torch`
  method. PyTorch does not support this type, so it is converted to ``int32`` before converting to PyTorch tensor.
* Added render call inside :meth:`omni.isaac.lab.sim.SimulationContext.reset` to initialize Replicator
  buffers when the simulation is reset.


0.9.53 (2023-11-29)
~~~~~~~~~~~~~~~~~~~

Changed
^^^^^^^

* Changed the behavior of passing :obj:`None` to the :class:`omni.isaac.lab.actuators.ActuatorBaseCfg`
  class. Earlier, they were resolved to fixed default values. Now, they imply that the values are loaded
  from the USD joint drive configuration.

Added
^^^^^

* Added setting of joint armature and friction quantities to the articulation class.


0.9.52 (2023-11-29)
~~~~~~~~~~~~~~~~~~~

Changed
^^^^^^^

* Changed the warning print in :meth:`omni.isaac.lab.sim.utils.apply_nested` method
  to be more descriptive. Earlier, it was printing a warning for every instanced prim.
  Now, it only prints a warning if it could not apply the attribute to any of the prims.

Added
^^^^^

* Added the method :meth:`omni.isaac.lab.utils.assets.retrieve_file_path` to
  obtain the absolute path of a file on the Nucleus server or locally.

Fixed
^^^^^

* Fixed hiding of STOP button in the :class:`AppLauncher` class when running the
  simulation in headless mode.
* Fixed a bug with :meth:`omni.isaac.lab.sim.utils.clone` failing when the input prim path
  had no parent (example: "/Table").


0.9.51 (2023-11-29)
~~~~~~~~~~~~~~~~~~~

Changed
^^^^^^^

* Changed the :meth:`omni.isaac.lab.sensor.SensorBase.update` method to always recompute the buffers if
  the sensor is in visualization mode.

Added
^^^^^

* Added available entities to the error message when accessing a non-existent entity in the
  :class:`InteractiveScene` class.
* Added a warning message when the user tries to reference an invalid prim in the :class:`FrameTransformer` sensor.


0.9.50 (2023-11-28)
~~~~~~~~~~~~~~~~~~~

Added
^^^^^

* Hid the ``STOP`` button in the UI when running standalone Python scripts. This is to prevent
  users from accidentally clicking the button and stopping the simulation. They should only be able to
  play and pause the simulation from the UI.

Removed
^^^^^^^

* Removed :attr:`omni.isaac.lab.sim.SimulationCfg.shutdown_app_on_stop`. The simulation is always rendering
  if it is stopped from the UI. The user needs to close the window or press ``Ctrl+C`` to close the simulation.


0.9.49 (2023-11-27)
~~~~~~~~~~~~~~~~~~~

Added
^^^^^

* Added an interface class, :class:`omni.isaac.lab.managers.ManagerTermBase`, to serve as the parent class
  for term implementations that are functional classes.
* Adapted all managers to support terms that are classes and not just functions clearer. This allows the user to
  create more complex terms that require additional state information.


0.9.48 (2023-11-24)
~~~~~~~~~~~~~~~~~~~

Fixed
^^^^^

* Fixed initialization of drift in the :class:`omni.isaac.lab.sensors.RayCasterCamera` class.


0.9.47 (2023-11-24)
~~~~~~~~~~~~~~~~~~~

Fixed
^^^^^

* Automated identification of the root prim in the :class:`omni.isaac.lab.assets.RigidObject` and
  :class:`omni.isaac.lab.assets.Articulation` classes. Earlier, the root prim was hard-coded to
  the spawn prim path. Now, the class searches for the root prim under the spawn prim path.


0.9.46 (2023-11-24)
~~~~~~~~~~~~~~~~~~~

Fixed
^^^^^

* Fixed a critical issue in the asset classes with writing states into physics handles.
  Earlier, the states were written over all the indices instead of the indices of the
  asset that were being updated. This caused the physics handles to refresh the states
  of all the assets in the scene, which is not desirable.


0.9.45 (2023-11-24)
~~~~~~~~~~~~~~~~~~~

Added
^^^^^

* Added :class:`omni.isaac.lab.command_generators.UniformPoseCommandGenerator` to generate
  poses in the asset's root frame by uniformly sampling from a given range.


0.9.44 (2023-11-16)
~~~~~~~~~~~~~~~~~~~

Added
^^^^^

* Added methods :meth:`reset` and :meth:`step` to the :class:`omni.isaac.lab.envs.BaseEnv`. This unifies
  the environment interface for simple standalone applications with the class.


0.9.43 (2023-11-16)
~~~~~~~~~~~~~~~~~~~

Fixed
^^^^^

* Replaced subscription of physics play and stop events in the :class:`omni.isaac.lab.assets.AssetBase` and
  :class:`omni.isaac.lab.sensors.SensorBase` classes with subscription to time-line play and stop events.
  This is to prevent issues in cases where physics first needs to perform mesh cooking and handles are not
  available immediately. For instance, with deformable meshes.


0.9.42 (2023-11-16)
~~~~~~~~~~~~~~~~~~~

Fixed
^^^^^

* Fixed setting of damping values from the configuration for :class:`ActuatorBase` class. Earlier,
  the stiffness values were being set into damping when a dictionary configuration was passed to the
  actuator model.
* Added dealing with :class:`int` and :class:`float` values in the configurations of :class:`ActuatorBase`.
  Earlier, a type-error was thrown when integer values were passed to the actuator model.


0.9.41 (2023-11-16)
~~~~~~~~~~~~~~~~~~~

Fixed
^^^^^

* Fixed the naming and shaping issues in the binary joint action term.


0.9.40 (2023-11-09)
~~~~~~~~~~~~~~~~~~~

Fixed
^^^^^

* Simplified the manual initialization of Isaac Sim :class:`ArticulationView` class. Earlier, we basically
  copied the code from the Isaac Sim source code. Now, we just call their initialize method.

Changed
^^^^^^^

* Changed the name of attribute :attr:`default_root_state_w` to :attr:`default_root_state`. The latter is
  more correct since the data is actually in the local environment frame and not the simulation world frame.


0.9.39 (2023-11-08)
~~~~~~~~~~~~~~~~~~~

Fixed
^^^^^

* Changed the reference of private ``_body_view`` variable inside the :class:`RigidObject` class
  to the public ``body_view`` property. For a rigid object, the private variable is not defined.


0.9.38 (2023-11-07)
~~~~~~~~~~~~~~~~~~~

Changed
^^^^^^^

* Upgraded the :class:`omni.isaac.lab.envs.RLTaskEnv` class to support Gym 0.29.0 environment definition.

Added
^^^^^

* Added computation of ``time_outs`` and ``terminated`` signals inside the termination manager. These follow the
  definition mentioned in `Gym 0.29.0 <https://gymnasium.farama.org/tutorials/gymnasium_basics/handling_time_limits/>`_.
* Added proper handling of observation and action spaces in the :class:`omni.isaac.lab.envs.RLTaskEnv` class.
  These now follow closely to how Gym VecEnv handles the spaces.


0.9.37 (2023-11-06)
~~~~~~~~~~~~~~~~~~~

Fixed
^^^^^

* Fixed broken visualization in :mod:`omni.isaac.lab.sensors.FrameTramsformer` class by overwriting the
  correct ``_debug_vis_callback`` function.
* Moved the visualization marker configurations of sensors to their respective sensor configuration classes.
  This allows users to set these configurations from the configuration object itself.


0.9.36 (2023-11-03)
~~~~~~~~~~~~~~~~~~~

Fixed
^^^^^

* Added explicit deleting of different managers in the :class:`omni.isaac.lab.envs.BaseEnv` and
  :class:`omni.isaac.lab.envs.RLTaskEnv` classes. This is required since deleting the managers
  is order-sensitive (many managers need to be deleted before the scene is deleted).


0.9.35 (2023-11-02)
~~~~~~~~~~~~~~~~~~~

Fixed
^^^^^

* Fixed the error: ``'str' object has no attribute '__module__'`` introduced by adding the future import inside the
  :mod:`omni.isaac.lab.utils.warp.kernels` module. Warp language does not support the ``__future__`` imports.


0.9.34 (2023-11-02)
~~~~~~~~~~~~~~~~~~~

Fixed
^^^^^

* Added missing import of ``from __future__ import annotations`` in the :mod:`omni.isaac.lab.utils.warp`
  module. This is needed to have a consistent behavior across Python versions.


0.9.33 (2023-11-02)
~~~~~~~~~~~~~~~~~~~

Fixed
^^^^^

* Fixed the :class:`omni.isaac.lab.command_generators.NullCommandGenerator` class. Earlier,
  it was having a runtime error due to infinity in the resampling time range. Now, the class just
  overrides the parent methods to perform no operations.


0.9.32 (2023-11-02)
~~~~~~~~~~~~~~~~~~~

Changed
^^^^^^^

* Renamed the :class:`omni.isaac.lab.envs.RLEnv` class to :class:`omni.isaac.lab.envs.RLTaskEnv` to
  avoid confusions in terminologies between environments and tasks.


0.9.31 (2023-11-02)
~~~~~~~~~~~~~~~~~~~

Added
^^^^^

* Added the :class:`omni.isaac.lab.sensors.RayCasterCamera` class, as a ray-casting based camera for
  "distance_to_camera", "distance_to_image_plane" and "normals" annotations. It has the same interface and
  functionalities as the USD Camera while it is on average 30% faster.


0.9.30 (2023-11-01)
~~~~~~~~~~~~~~~~~~~

Fixed
^^^^^

* Added skipping of None values in the :class:`InteractiveScene` class when creating the scene from configuration
  objects. Earlier, it was throwing an error when the user passed a None value for a scene element.
* Added ``kwargs`` to the :class:`RLEnv` class to allow passing additional arguments from gym registry function.
  This is now needed since the registry function passes args beyond the ones specified in the constructor.


0.9.29 (2023-11-01)
~~~~~~~~~~~~~~~~~~~

Fixed
^^^^^

* Fixed the material path resolution inside the :class:`omni.isaac.lab.sim.converters.UrdfConverter` class.
  With Isaac Sim 2023.1, the material paths from the importer are always saved as absolute paths. This caused
  issues when the generated USD file was moved to a different location. The fix now resolves the material paths
  relative to the USD file location.


0.9.28 (2023-11-01)
~~~~~~~~~~~~~~~~~~~

Changed
^^^^^^^

* Changed the way the :func:`omni.isaac.lab.sim.spawners.from_files.spawn_ground_plane` function sets the
  height of the ground. Earlier, it was reading the height from the configuration object. Now, it expects the
  desired transformation as inputs to the function. This makes it consistent with the other spawner functions.


0.9.27 (2023-10-31)
~~~~~~~~~~~~~~~~~~~

Changed
^^^^^^^

* Removed the default value of the argument ``camel_case`` in setters of USD attributes. This is to avoid
  confusion with the naming of the attributes in the USD file.

Fixed
^^^^^

* Fixed the selection of material prim in the :class:`omni.isaac.lab.sim.spawners.materials.spawn_preview_surface`
  method. Earlier, the created prim was being selected in the viewport which interfered with the selection of
  prims by the user.
* Updated :class:`omni.isaac.lab.sim.converters.MeshConverter` to use a different stage than the default stage
  for the conversion. This is to avoid the issue of the stage being closed when the conversion is done.


0.9.26 (2023-10-31)
~~~~~~~~~~~~~~~~~~~

Added
^^^^^

* Added the sensor implementation for :class:`omni.isaac.lab.sensors.FrameTransformer` class. Currently,
  it handles obtaining the transformation between two frames in the same articulation.


0.9.25 (2023-10-27)
~~~~~~~~~~~~~~~~~~~

Added
^^^^^

* Added the :mod:`omni.isaac.lab.envs.ui` module to put all the UI-related classes in one place. This currently
  implements the :class:`omni.isaac.lab.envs.ui.BaseEnvWindow` and :class:`omni.isaac.lab.envs.ui.RLEnvWindow`
  classes. Users can inherit from these classes to create their own UI windows.
* Added the attribute :attr:`omni.isaac.lab.envs.BaseEnvCfg.ui_window_class_type` to specify the UI window class
  to be used for the environment. This allows the user to specify their own UI window class to be used for the
  environment.


0.9.24 (2023-10-27)
~~~~~~~~~~~~~~~~~~~

Changed
^^^^^^^

* Changed the behavior of setting up debug visualization for assets, sensors and command generators.
  Earlier it was raising an error if debug visualization was not enabled in the configuration object.
  Now it checks whether debug visualization is implemented and only sets up the callback if it is
  implemented.


0.9.23 (2023-10-27)
~~~~~~~~~~~~~~~~~~~

Fixed
^^^^^

* Fixed a typo in the :class:`AssetBase` and :class:`SensorBase` that effected the class destructor.
  Earlier, a tuple was being created in the constructor instead of the actual object.


0.9.22 (2023-10-26)
~~~~~~~~~~~~~~~~~~~

Added
^^^^^

* Added a :class:`omni.isaac.lab.command_generators.NullCommandGenerator` class for no command environments.
  This is easier to work with than having checks for :obj:`None` in the command generator.

Fixed
^^^^^

* Moved the randomization manager to the :class:`omni.isaac.lab.envs.BaseEnv` class with the default
  settings to reset the scene to the defaults specified in the configurations of assets.
* Moved command generator to the :class:`omni.isaac.lab.envs.RlEnv` class to have all task-specification
  related classes in the same place.


0.9.21 (2023-10-26)
~~~~~~~~~~~~~~~~~~~

Fixed
^^^^^

* Decreased the priority of callbacks in asset and sensor base classes. This may help in preventing
  crashes when warm starting the simulation.
* Fixed no rendering mode when running the environment from the GUI. Earlier the function
  :meth:`SimulationContext.set_render_mode` was erroring out.


0.9.20 (2023-10-25)
~~~~~~~~~~~~~~~~~~~

Fixed
^^^^^

* Changed naming in :class:`omni.isaac.lab.sim.SimulationContext.RenderMode` to use ``NO_GUI_OR_RENDERING``
  and ``NO_RENDERING`` instead of ``HEADLESS`` for clarity.
* Changed :class:`omni.isaac.lab.sim.SimulationContext` to be capable of handling livestreaming and
  offscreen rendering.
* Changed :class:`omni.isaac.lab.app.AppLauncher` envvar ``VIEWPORT_RECORD`` to the more descriptive
  ``OFFSCREEN_RENDER``.


0.9.19 (2023-10-25)
~~~~~~~~~~~~~~~~~~~

Added
^^^^^

* Added Gym observation and action spaces for the :class:`omni.isaac.lab.envs.RLEnv` class.


0.9.18 (2023-10-23)
~~~~~~~~~~~~~~~~~~~

Added
^^^^^

* Created :class:`omni.isaac.lab.sim.converters.asset_converter.AssetConverter` to serve as a base
  class for all asset converters.
* Added :class:`omni.isaac.lab.sim.converters.mesh_converter.MeshConverter` to handle loading and conversion
  of mesh files (OBJ, STL and FBX) into USD format.
* Added script ``convert_mesh.py`` to ``source/tools`` to allow users to convert a mesh to USD via command line arguments.

Changed
^^^^^^^

* Renamed the submodule :mod:`omni.isaac.lab.sim.loaders` to :mod:`omni.isaac.lab.sim.converters` to be more
  general with the functionality of the module.
* Updated ``check_instanceable.py`` script to convert relative paths to absolute paths.


0.9.17 (2023-10-22)
~~~~~~~~~~~~~~~~~~~

Added
^^^^^

* Added setters and getters for term configurations in the :class:`RandomizationManager`, :class:`RewardManager`
  and :class:`TerminationManager` classes. This allows the user to modify the term configurations after the
  manager has been created.
* Added the method :meth:`compute_group` to the :class:`omni.isaac.lab.managers.ObservationManager` class to
  compute the observations for only a given group.
* Added the curriculum term for modifying reward weights after certain environment steps.


0.9.16 (2023-10-22)
~~~~~~~~~~~~~~~~~~~

Added
^^^^^

* Added support for keyword arguments for terms in the :class:`omni.isaac.lab.managers.ManagerBase`.

Fixed
^^^^^

* Fixed resetting of buffers in the :class:`TerminationManager` class. Earlier, the values were being set
  to ``0.0`` instead of ``False``.


0.9.15 (2023-10-22)
~~~~~~~~~~~~~~~~~~~

Added
^^^^^

* Added base yaw heading and body acceleration into :class:`omni.isaac.lab.assets.RigidObjectData` class.
  These quantities are computed inside the :class:`RigidObject` class.

Fixed
^^^^^

* Fixed the :meth:`omni.isaac.lab.assets.RigidObject.set_external_force_and_torque` method to correctly
  deal with the body indices.
* Fixed a bug in the :meth:`omni.isaac.lab.utils.math.wrap_to_pi` method to prevent self-assignment of
  the input tensor.


0.9.14 (2023-10-21)
~~~~~~~~~~~~~~~~~~~

Added
^^^^^

* Added 2-D drift (i.e. along x and y) to the :class:`omni.isaac.lab.sensors.RayCaster` class.
* Added flags to the :class:`omni.isaac.lab.sensors.ContactSensorCfg` to optionally obtain the
  sensor origin and air time information. Since these are not required by default, they are
  disabled by default.

Fixed
^^^^^

* Fixed the handling of contact sensor history buffer in the :class:`omni.isaac.lab.sensors.ContactSensor` class.
  Earlier, the buffer was not being updated correctly.


0.9.13 (2023-10-20)
~~~~~~~~~~~~~~~~~~~

Fixed
^^^^^

* Fixed the issue with double :obj:`Ellipsis` when indexing tensors with multiple dimensions.
  The fix now uses :obj:`slice(None)` instead of :obj:`Ellipsis` to index the tensors.


0.9.12 (2023-10-18)
~~~~~~~~~~~~~~~~~~~

Fixed
^^^^^

* Fixed bugs in actuator model implementation for actuator nets. Earlier the DC motor clipping was not working.
* Fixed bug in applying actuator model in the :class:`omni.isaac.lab.asset.Articulation` class. The new
  implementation caches the outputs from explicit actuator model into the ``joint_pos_*_sim`` buffer to
  avoid feedback loops in the tensor operation.


0.9.11 (2023-10-17)
~~~~~~~~~~~~~~~~~~~

Added
^^^^^

* Added the support for semantic tags into the :class:`omni.isaac.lab.sim.spawner.SpawnerCfg` class. This allows
  the user to specify the semantic tags for a prim when spawning it into the scene. It follows the same format as
  Omniverse Replicator.


0.9.10 (2023-10-16)
~~~~~~~~~~~~~~~~~~~

Added
^^^^^

* Added ``--livestream`` and ``--ros`` CLI args to :class:`omni.isaac.lab.app.AppLauncher` class.
* Added a static function :meth:`omni.isaac.lab.app.AppLauncher.add_app_launcher_args`, which
  appends the arguments needed for :class:`omni.isaac.lab.app.AppLauncher` to the argument parser.

Changed
^^^^^^^

* Within :class:`omni.isaac.lab.app.AppLauncher`, removed ``REMOTE_DEPLOYMENT`` env-var processing
  in the favor of ``HEADLESS`` and ``LIVESTREAM`` env-vars. These have clearer uses and better parity
  with the CLI args.


0.9.9 (2023-10-12)
~~~~~~~~~~~~~~~~~~

Added
^^^^^

* Added the property :attr:`omni.isaac.lab.assets.Articulation.is_fixed_base` to the articulation class to
  check if the base of the articulation is fixed or floating.
* Added the task-space action term corresponding to the differential inverse-kinematics controller.

Fixed
^^^^^

* Simplified the :class:`omni.isaac.lab.controllers.DifferentialIKController` to assume that user provides the
  correct end-effector poses and Jacobians. Earlier it was doing internal frame transformations which made the
  code more complicated and error-prone.


0.9.8 (2023-09-30)
~~~~~~~~~~~~~~~~~~

Fixed
^^^^^

* Fixed the boundedness of class objects that register callbacks into the simulator.
  These include devices, :class:`AssetBase`, :class:`SensorBase` and :class:`CommandGenerator`.
  The fix ensures that object gets deleted when the user deletes the object.


0.9.7 (2023-09-26)
~~~~~~~~~~~~~~~~~~

Fixed
^^^^^

* Modified the :class:`omni.isaac.lab.markers.VisualizationMarkers` to use the
  :class:`omni.isaac.lab.sim.spawner.SpawnerCfg` class instead of their
  own configuration objects. This makes it consistent with the other ways to spawn assets in the scene.

Added
^^^^^

* Added the method :meth:`copy` to configclass to allow copying of configuration objects.


0.9.6 (2023-09-26)
~~~~~~~~~~~~~~~~~~

Fixed
^^^^^

* Changed class-level configuration classes to refer to class types using ``class_type`` attribute instead
  of ``cls`` or ``cls_name``.


0.9.5 (2023-09-25)
~~~~~~~~~~~~~~~~~~

Changed
^^^^^^^

* Added future import of ``annotations`` to have a consistent behavior across Python versions.
* Removed the type-hinting from docstrings to simplify maintenance of the documentation. All type-hints are
  now in the code itself.


0.9.4 (2023-08-29)
~~~~~~~~~~~~~~~~~~

Added
^^^^^

* Added :class:`omni.isaac.lab.scene.InteractiveScene`, as the central scene unit that contains all entities
  that are part of the simulation. These include the terrain, sensors, articulations, rigid objects etc.
  The scene groups the common operations of these entities and allows to access them via their unique names.
* Added :mod:`omni.isaac.lab.envs` module that contains environment definitions that encapsulate the different
  general (scene, action manager, observation manager) and RL-specific (reward and termination manager) managers.
* Added :class:`omni.isaac.lab.managers.SceneEntityCfg` to handle which scene elements are required by the
  manager's terms. This allows the manager to parse useful information from the scene elements, such as the
  joint and body indices, and pass them to the term.
* Added :class:`omni.isaac.lab.sim.SimulationContext.RenderMode` to handle different rendering modes based on
  what the user wants to update (viewport, cameras, or UI elements).

Fixed
^^^^^

* Fixed the :class:`omni.isaac.lab.command_generators.CommandGeneratorBase` to register a debug visualization
  callback similar to how sensors and robots handle visualization.


0.9.3 (2023-08-23)
~~~~~~~~~~~~~~~~~~

Added
^^^^^

* Enabled the `faulthander <https://docs.python.org/3/library/faulthandler.html>`_ to catch segfaults and print
  the stack trace. This is enabled by default in the :class:`omni.isaac.lab.app.AppLauncher` class.

Fixed
^^^^^

* Re-added the :mod:`omni.isaac.lab.utils.kit` to the ``compat`` directory and fixed all the references to it.
* Fixed the deletion of Replicator nodes for the :class:`omni.isaac.lab.sensors.Camera` class. Earlier, the
  Replicator nodes were not being deleted when the camera was deleted. However, this does not prevent the random
  crashes that happen when the camera is deleted.
* Fixed the :meth:`omni.isaac.lab.utils.math.convert_quat` to support both numpy and torch tensors.

Changed
^^^^^^^

* Renamed all the scripts inside the ``test`` directory to follow the convention:

  * ``test_<module_name>.py``: Tests for the module ``<module_name>`` using unittest.
  * ``check_<module_name>``: Check for the module ``<module_name>`` using python main function.


0.9.2 (2023-08-22)
~~~~~~~~~~~~~~~~~~

Added
^^^^^

* Added the ability to color meshes in the :class:`omni.isaac.lab.terrain.TerrainGenerator` class. Currently,
  it only supports coloring the mesh randomly (``"random"``), based on the terrain height (``"height"``), and
  no coloring (``"none"``).

Fixed
^^^^^

* Modified the :class:`omni.isaac.lab.terrain.TerrainImporter` class to configure visual and physics materials
  based on the configuration object.


0.9.1 (2023-08-18)
~~~~~~~~~~~~~~~~~~

Added
^^^^^

* Introduced three different rotation conventions in the :class:`omni.isaac.lab.sensors.Camera` class. These
  conventions are:

  * ``opengl``: the camera is looking down the -Z axis with the +Y axis pointing up
  * ``ros``: the camera is looking down the +Z axis with the +Y axis pointing down
  * ``world``: the camera is looking along the +X axis with the -Z axis pointing down

  These can be used to declare the camera offset in :class:`omni.isaac.lab.sensors.CameraCfg.OffsetCfg` class
  and in :meth:`omni.isaac.lab.sensors.Camera.set_world_pose` method. Additionally, all conventions are
  saved to :class:`omni.isaac.lab.sensors.CameraData` class for easy access.

Changed
^^^^^^^

* Adapted all the sensor classes to follow a structure similar to the :class:`omni.isaac.lab.assets.AssetBase`.
  Hence, the spawning and initialization of sensors manually by the users is avoided.
* Removed the :meth:`debug_vis` function since that this functionality is handled by a render callback automatically
  (based on the passed configuration for the :class:`omni.isaac.lab.sensors.SensorBaseCfg.debug_vis` flag).


0.9.0 (2023-08-18)
~~~~~~~~~~~~~~~~~~

Added
^^^^^

* Introduces a new set of asset interfaces. These interfaces simplify the spawning of assets into the scene
  and initializing the physics handle by putting that inside post-startup physics callbacks. With this, users
  no longer need to worry about the :meth:`spawn` and :meth:`initialize` calls.
* Added utility methods to :mod:`omni.isaac.lab.utils.string` module that resolve regex expressions based
  on passed list of target keys.

Changed
^^^^^^^

* Renamed all references of joints in an articulation from "dof" to "joint". This makes it consistent with the
  terminology used in robotics.

Deprecated
^^^^^^^^^^

* Removed the previous modules for objects and robots. Instead the :class:`Articulation` and :class:`RigidObject`
  should be used.


0.8.12 (2023-08-18)
~~~~~~~~~~~~~~~~~~~

Added
^^^^^

* Added other properties provided by ``PhysicsScene`` to the :class:`omni.isaac.lab.sim.SimulationContext`
  class to allow setting CCD, solver iterations, etc.
* Added commonly used functions to the :class:`SimulationContext` class itself to avoid having additional
  imports from Isaac Sim when doing simple tasks such as setting camera view or retrieving the simulation settings.

Fixed
^^^^^

* Switched the notations of default buffer values in :class:`omni.isaac.lab.sim.PhysxCfg` from multiplication
  to scientific notation to avoid confusion with the values.


0.8.11 (2023-08-18)
~~~~~~~~~~~~~~~~~~~

Added
^^^^^

* Adds utility functions and configuration objects in the :mod:`omni.isaac.lab.sim.spawners`
  to create the following prims in the scene:

  * :mod:`omni.isaac.lab.sim.spawners.from_file`: Create a prim from a USD/URDF file.
  * :mod:`omni.isaac.lab.sim.spawners.shapes`: Create USDGeom prims for shapes (box, sphere, cylinder, capsule, etc.).
  * :mod:`omni.isaac.lab.sim.spawners.materials`: Create a visual or physics material prim.
  * :mod:`omni.isaac.lab.sim.spawners.lights`: Create a USDLux prim for different types of lights.
  * :mod:`omni.isaac.lab.sim.spawners.sensors`: Create a USD prim for supported sensors.

Changed
^^^^^^^

* Modified the :class:`SimulationContext` class to take the default physics material using the material spawn
  configuration object.


0.8.10 (2023-08-17)
~~~~~~~~~~~~~~~~~~~

Added
^^^^^

* Added methods for defining different physics-based schemas in the :mod:`omni.isaac.lab.sim.schemas` module.
  These methods allow creating the schema if it doesn't exist at the specified prim path and modify
  its properties based on the configuration object.


0.8.9 (2023-08-09)
~~~~~~~~~~~~~~~~~~

Changed
^^^^^^^

* Moved the :class:`omni.isaac.lab.asset_loader.UrdfLoader` class to the :mod:`omni.isaac.lab.sim.loaders`
  module to make it more accessible to the user.


0.8.8 (2023-08-09)
~~~~~~~~~~~~~~~~~~

Added
^^^^^

* Added configuration classes and functions for setting different physics-based schemas in the
  :mod:`omni.isaac.lab.sim.schemas` module. These allow modifying properties of the physics solver
  on the asset using configuration objects.


0.8.7 (2023-08-03)
~~~~~~~~~~~~~~~~~~

Fixed
^^^^^

* Added support for `__post_init__ <https://docs.python.org/3/library/dataclasses.html#post-init-processing>`_ in
  the :class:`omni.isaac.lab.utils.configclass` decorator.


0.8.6 (2023-08-03)
~~~~~~~~~~~~~~~~~~

Added
^^^^^

* Added support for callable classes in the :class:`omni.isaac.lab.managers.ManagerBase`.


0.8.5 (2023-08-03)
~~~~~~~~~~~~~~~~~~

Fixed
^^^^^

* Fixed the :class:`omni.isaac.lab.markers.Visualizationmarkers` class so that the markers are not visible in camera rendering mode.

Changed
^^^^^^^

* Simplified the creation of the point instancer in the :class:`omni.isaac.lab.markers.Visualizationmarkers` class. It now creates a new
  prim at the next available prim path if a prim already exists at the given path.


0.8.4 (2023-08-02)
~~~~~~~~~~~~~~~~~~

Added
^^^^^

* Added the :class:`omni.isaac.lab.sim.SimulationContext` class to the :mod:`omni.isaac.lab.sim` module.
  This class inherits from the :class:`omni.isaac.core.simulation_context.SimulationContext` class and adds
  the ability to create a simulation context from a configuration object.


0.8.3 (2023-08-02)
~~~~~~~~~~~~~~~~~~

Changed
^^^^^^^

* Moved the :class:`ActuatorBase` class to the :mod:`omni.isaac.lab.actuators.actuator_base` module.
* Renamed the :mod:`omni.isaac.lab.actuators.actuator` module to :mod:`omni.isaac.lab.actuators.actuator_pd`
  to make it more explicit that it contains the PD actuator models.


0.8.2 (2023-08-02)
~~~~~~~~~~~~~~~~~~

Changed
^^^^^^^

* Cleaned up the :class:`omni.isaac.lab.terrain.TerrainImporter` class to take all the parameters from the configuration
  object. This makes it consistent with the other classes in the package.
* Moved the configuration classes for terrain generator and terrain importer into separate files to resolve circular
  dependency issues.


0.8.1 (2023-08-02)
~~~~~~~~~~~~~~~~~~

Fixed
^^^^^

* Added a hack into :class:`omni.isaac.lab.app.AppLauncher` class to remove Isaac Lab packages from the path before launching
  the simulation application. This prevents the warning messages that appears when the user launches the ``SimulationApp``.

Added
^^^^^

* Enabled necessary viewport extensions in the :class:`omni.isaac.lab.app.AppLauncher` class itself if ``VIEWPORT_ENABLED``
  flag is true.


0.8.0 (2023-07-26)
~~~~~~~~~~~~~~~~~~

Added
^^^^^

* Added the :class:`ActionManager` class to the :mod:`omni.isaac.lab.managers` module to handle actions in the
  environment through action terms.
* Added contact force history to the :class:`omni.isaac.lab.sensors.ContactSensor` class. The history is stored
  in the ``net_forces_w_history`` attribute of the sensor data.

Changed
^^^^^^^

* Implemented lazy update of buffers in the :class:`omni.isaac.lab.sensors.SensorBase` class. This allows the user
  to update the sensor data only when required, i.e. when the data is requested by the user. This helps avoid double
  computation of sensor data when a reset is called in the environment.

Deprecated
^^^^^^^^^^

* Removed the support for different backends in the sensor class. We only use Pytorch as the backend now.
* Removed the concept of actuator groups. They are now handled by the :class:`omni.isaac.lab.managers.ActionManager`
  class. The actuator models are now directly handled by the robot class itself.


0.7.4 (2023-07-26)
~~~~~~~~~~~~~~~~~~

Changed
^^^^^^^

* Changed the behavior of the :class:`omni.isaac.lab.terrains.TerrainImporter` class. It now expects the terrain
  type to be specified in the configuration object. This allows the user to specify everything in the configuration
  object and not have to do an explicit call to import a terrain.

Fixed
^^^^^

* Fixed setting of quaternion orientations inside the :class:`omni.isaac.lab.markers.Visualizationmarkers` class.
  Earlier, the orientation was being set into the point instancer in the wrong order (``wxyz`` instead of ``xyzw``).


0.7.3 (2023-07-25)
~~~~~~~~~~~~~~~~~~

Fixed
^^^^^

* Fixed the issue with multiple inheritance in the :class:`omni.isaac.lab.utils.configclass` decorator.
  Earlier, if the inheritance tree was more than one level deep and the lowest level configuration class was
  not updating its values from the middle level classes.


0.7.2 (2023-07-24)
~~~~~~~~~~~~~~~~~~

Added
^^^^^

* Added the method :meth:`replace` to the :class:`omni.isaac.lab.utils.configclass` decorator to allow
  creating a new configuration object with values replaced from keyword arguments. This function internally
  calls the `dataclasses.replace <https://docs.python.org/3/library/dataclasses.html#dataclasses.replace>`_.

Fixed
^^^^^

* Fixed the handling of class types as member values in the :meth:`omni.isaac.lab.utils.configclass`. Earlier it was
  throwing an error since class types were skipped in the if-else block.


0.7.1 (2023-07-22)
~~~~~~~~~~~~~~~~~~

Added
^^^^^

* Added the :class:`TerminationManager`, :class:`CurriculumManager`, and :class:`RandomizationManager` classes
  to the :mod:`omni.isaac.lab.managers` module to handle termination, curriculum, and randomization respectively.


0.7.0 (2023-07-22)
~~~~~~~~~~~~~~~~~~

Added
^^^^^

* Created a new :mod:`omni.isaac.lab.managers` module for all the managers related to the environment / scene.
  This includes the :class:`omni.isaac.lab.managers.ObservationManager` and :class:`omni.isaac.lab.managers.RewardManager`
  classes that were previously in the :mod:`omni.isaac.lab.utils.mdp` module.
* Added the :class:`omni.isaac.lab.managers.ManagerBase` class to handle the creation of managers.
* Added configuration classes for :class:`ObservationTermCfg` and :class:`RewardTermCfg` to allow easy creation of
  observation and reward terms.

Changed
^^^^^^^

* Changed the behavior of :class:`ObservationManager` and :class:`RewardManager` classes to accept the key ``func``
  in each configuration term to be a callable. This removes the need to inherit from the base class
  and allows more reusability of the functions across different environments.
* Moved the old managers to the :mod:`omni.isaac.lab.compat.utils.mdp` module.
* Modified the necessary scripts to use the :mod:`omni.isaac.lab.compat.utils.mdp` module.


0.6.2 (2023-07-21)
~~~~~~~~~~~~~~~~~~

Added
^^^^^

* Added the :mod:`omni.isaac.lab.command_generators` to generate different commands based on the desired task.
  It allows the user to generate commands for different tasks in the same environment without having to write
  custom code for each task.


0.6.1 (2023-07-16)
~~~~~~~~~~~~~~~~~~

Fixed
^^^^^

* Fixed the :meth:`omni.isaac.lab.utils.math.quat_apply_yaw` to compute the yaw quaternion correctly.

Added
^^^^^

* Added functions to convert string and callable objects in :mod:`omni.isaac.lab.utils.string`.


0.6.0 (2023-07-16)
~~~~~~~~~~~~~~~~~~

Added
^^^^^

* Added the argument :attr:`sort_keys` to the :meth:`omni.isaac.lab.utils.io.yaml.dump_yaml` method to allow
  enabling/disabling of sorting of keys in the output yaml file.

Fixed
^^^^^

* Fixed the ordering of terms in :mod:`omni.isaac.lab.utils.configclass` to be consistent in the order in which
  they are defined. Previously, the ordering was done alphabetically which made it inconsistent with the order in which
  the parameters were defined.

Changed
^^^^^^^

* Changed the default value of the argument :attr:`sort_keys` in the :meth:`omni.isaac.lab.utils.io.yaml.dump_yaml`
  method to ``False``.
* Moved the old config classes in :mod:`omni.isaac.lab.utils.configclass` to
  :mod:`omni.isaac.lab.compat.utils.configclass` so that users can still run their old code where alphabetical
  ordering was used.


0.5.0 (2023-07-04)
~~~~~~~~~~~~~~~~~~

Added
^^^^^

* Added a generalized :class:`omni.isaac.lab.sensors.SensorBase` class that leverages the ideas of views to
  handle multiple sensors in a single class.
* Added the classes :class:`omni.isaac.lab.sensors.RayCaster`, :class:`omni.isaac.lab.sensors.ContactSensor`,
  and :class:`omni.isaac.lab.sensors.Camera` that output a batched tensor of sensor data.

Changed
^^^^^^^

* Renamed the parameter ``sensor_tick`` to ``update_freq`` to make it more intuitive.
* Moved the old sensors in :mod:`omni.isaac.lab.sensors` to :mod:`omni.isaac.lab.compat.sensors`.
* Modified the standalone scripts to use the :mod:`omni.isaac.lab.compat.sensors` module.


0.4.4 (2023-07-05)
~~~~~~~~~~~~~~~~~~

Fixed
^^^^^

* Fixed the :meth:`omni.isaac.lab.terrains.trimesh.utils.make_plane` method to handle the case when the
  plane origin does not need to be centered.
* Added the :attr:`omni.isaac.lab.terrains.TerrainGeneratorCfg.seed` to make generation of terrains reproducible.
  The default value is ``None`` which means that the seed is not set.

Changed
^^^^^^^

* Changed the saving of ``origins`` in :class:`omni.isaac.lab.terrains.TerrainGenerator` class to be in CSV format
  instead of NPY format.


0.4.3 (2023-06-28)
~~~~~~~~~~~~~~~~~~

Added
^^^^^

* Added the :class:`omni.isaac.lab.markers.PointInstancerMarker` class that wraps around
  `UsdGeom.PointInstancer <https://graphics.pixar.com/usd/dev/api/class_usd_geom_point_instancer.html>`_
  to directly work with torch and numpy arrays.

Changed
^^^^^^^

* Moved the old markers in :mod:`omni.isaac.lab.markers` to :mod:`omni.isaac.lab.compat.markers`.
* Modified the standalone scripts to use the :mod:`omni.isaac.lab.compat.markers` module.


0.4.2 (2023-06-28)
~~~~~~~~~~~~~~~~~~

Added
^^^^^

* Added the sub-module :mod:`omni.isaac.lab.terrains` to allow procedural generation of terrains and supporting
  importing of terrains from different sources (meshes, usd files or default ground plane).


0.4.1 (2023-06-27)
~~~~~~~~~~~~~~~~~~

* Added the :class:`omni.isaac.lab.app.AppLauncher` class to allow controlled instantiation of
  the `SimulationApp <https://docs.omniverse.nvidia.com/py/isaacsim/source/extensions/omni.isaac.kit/docs/index.html>`_
  and extension loading for remote deployment and ROS bridges.

Changed
^^^^^^^

* Modified all standalone scripts to use the :class:`omni.isaac.lab.app.AppLauncher` class.


0.4.0 (2023-05-27)
~~~~~~~~~~~~~~~~~~

Added
^^^^^

* Added a helper class :class:`omni.isaac.lab.asset_loader.UrdfLoader` that converts a URDF file to instanceable USD
  file based on the input configuration object.


0.3.2 (2023-04-27)
~~~~~~~~~~~~~~~~~~

Fixed
^^^^^

* Added safe-printing of functions while using the :meth:`omni.isaac.lab.utils.dict.print_dict` function.


0.3.1 (2023-04-23)
~~~~~~~~~~~~~~~~~~

Added
^^^^^

* Added a modified version of ``lula_franka_gen.urdf`` which includes an end-effector frame.
* Added a standalone script ``play_rmpflow.py`` to show RMPFlow controller.

Fixed
^^^^^

* Fixed the splitting of commands in the :meth:`ActuatorGroup.compute` method. Earlier it was reshaping the
  commands to the shape ``(num_actuators, num_commands)`` which was causing the commands to be split incorrectly.
* Fixed the processing of actuator command in the :meth:`RobotBase._process_actuators_cfg` to deal with multiple
  command types when using "implicit" actuator group.

0.3.0 (2023-04-20)
~~~~~~~~~~~~~~~~~~

Fixed
^^^^^

* Added the destructor to the keyboard devices to unsubscribe from carb.

Added
^^^^^

* Added the :class:`Se2Gamepad` and :class:`Se3Gamepad` for gamepad teleoperation support.


0.2.8 (2023-04-10)
~~~~~~~~~~~~~~~~~~

Fixed
^^^^^

* Fixed bugs in :meth:`axis_angle_from_quat` in the ``omni.isaac.lab.utils.math`` to handle quaternion with negative w component.
* Fixed bugs in :meth:`subtract_frame_transforms` in the ``omni.isaac.lab.utils.math`` by adding the missing final rotation.


0.2.7 (2023-04-07)
~~~~~~~~~~~~~~~~~~

Fixed
^^^^^

* Fixed repetition in applying mimic multiplier for "p_abs" in the :class:`GripperActuatorGroup` class.
* Fixed bugs in :meth:`reset_buffers` in the :class:`RobotBase` and :class:`LeggedRobot` classes.

0.2.6 (2023-03-16)
~~~~~~~~~~~~~~~~~~

Added
^^^^^

* Added the :class:`CollisionPropertiesCfg` to rigid/articulated object and robot base classes.
* Added the :class:`PhysicsMaterialCfg` to the :class:`SingleArm` class for tool sites.

Changed
^^^^^^^

* Changed the default control mode of the :obj:`PANDA_HAND_MIMIC_GROUP_CFG` to be from ``"v_abs"`` to ``"p_abs"``.
  Using velocity control for the mimic group can cause the hand to move in a jerky manner.


0.2.5 (2023-03-08)
~~~~~~~~~~~~~~~~~~

Fixed
^^^^^

* Fixed the indices used for the Jacobian and dynamics quantities in the :class:`MobileManipulator` class.


0.2.4 (2023-03-04)
~~~~~~~~~~~~~~~~~~

Added
^^^^^

* Added :meth:`apply_nested_physics_material` to the ``omni.isaac.lab.utils.kit``.
* Added the :meth:`sample_cylinder` to sample points from a cylinder's surface.
* Added documentation about the issue in using instanceable asset as markers.

Fixed
^^^^^

* Simplified the physics material application in the rigid object and legged robot classes.

Removed
^^^^^^^

* Removed the ``geom_prim_rel_path`` argument in the :class:`RigidObjectCfg.MetaInfoCfg` class.


0.2.3 (2023-02-24)
~~~~~~~~~~~~~~~~~~

Fixed
^^^^^

* Fixed the end-effector body index used for getting the Jacobian in the :class:`SingleArm` and :class:`MobileManipulator` classes.


0.2.2 (2023-01-27)
~~~~~~~~~~~~~~~~~~

Fixed
^^^^^

* Fixed the :meth:`set_world_pose_ros` and :meth:`set_world_pose_from_view` in the :class:`Camera` class.

Deprecated
^^^^^^^^^^

* Removed the :meth:`set_world_pose_from_ypr` method from the :class:`Camera` class.


0.2.1 (2023-01-26)
~~~~~~~~~~~~~~~~~~

Fixed
^^^^^

* Fixed the :class:`Camera` class to support different fisheye projection types.


0.2.0 (2023-01-25)
~~~~~~~~~~~~~~~~~~

Added
^^^^^

* Added support for warp backend in camera utilities.
* Extended the ``play_camera.py`` with ``--gpu`` flag to use GPU replicator backend.

0.1.1 (2023-01-24)
~~~~~~~~~~~~~~~~~~

Fixed
^^^^^

* Fixed setting of physics material on the ground plane when using :meth:`omni.isaac.lab.utils.kit.create_ground_plane` function.


0.1.0 (2023-01-17)
~~~~~~~~~~~~~~~~~~

Added
^^^^^

* Initial release of the extension with experimental API.
* Available robot configurations:

  * **Quadrupeds:** Unitree A1, ANYmal B, ANYmal C
  * **Single-arm manipulators:** Franka Emika arm, UR5
  * **Mobile manipulators:** Clearpath Ridgeback with Franka Emika arm or UR5<|MERGE_RESOLUTION|>--- conflicted
+++ resolved
@@ -1,21 +1,17 @@
 Changelog
 ---------
 
-<<<<<<< HEAD
-0.24.16 (2024-10-04)
+0.24.20 (2024-10-07)
 ~~~~~~~~~~~~~~~~~~~~
 
 Fixes
 ^^^^^
 
-* Fixed the :meth:`omni.isaac.lab.envs.mdp.events.randomize_rigid_body_material` function to acutally sample randomly 
-  from the given ranges
-
-
-0.24.15 (2024-09-20)
-=======
+* Fixed the :meth:`omni.isaac.lab.envs.mdp.events.randomize_rigid_body_material` function to
+  correctly sample friction and restitution from the given ranges.
+
+
 0.24.19 (2024-10-05)
->>>>>>> 0ef582ba
 ~~~~~~~~~~~~~~~~~~~~
 
 Added
