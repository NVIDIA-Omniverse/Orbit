--- conflicted
+++ resolved
@@ -1,23 +1,25 @@
 Changelog
 ---------
 
-<<<<<<< HEAD
-0.24.14 (2024-09-25)
-=======
-0.22.15 (2024-09-20)
->>>>>>> 2804ff3a
-~~~~~~~~~~~~~~~~~~~~
-
-Added
-^^^^^
-
-<<<<<<< HEAD
+0.24.16 (2024-09-25)
+~~~~~~~~~~~~~~~~~~~~
+
+Added
+^^^^^
+
 * Added ``use_first_matching_path`` flag to ``RigidObjectCfg`` to allow option for traversal of all matching prim paths
   for a ``RigidObject`` regex instead of only traversing the first matching prim path and assuming that all other
   paths follow the same topology.
 
-=======
+
+0.22.15 (2024-09-20)
+~~~~~~~~~~~~~~~~~~~~
+
+Added
+^^^^^
+
 * Added :meth:`grab_images` to be able to use images for an observation term in manager based environments
+
 
 0.24.14 (2024-09-20)
 ~~~~~~~~~~~~~~~~~~~~
@@ -29,7 +31,7 @@
   that the input depth image is orthogonal. The new :meth:`convert_perspective_depth_to_orthogonal_depth`
   can be used to convert a perspective depth image into an orthogonal depth image, so that the point cloud
   can be unprojected correctly with :meth:`unproject_depth`.
->>>>>>> 2804ff3a
+
 
 0.24.13 (2024-09-08)
 ~~~~~~~~~~~~~~~~~~~~
