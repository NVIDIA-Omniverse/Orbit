--- conflicted
+++ resolved
@@ -1,19 +1,21 @@
 Changelog
 ---------
 
-<<<<<<< HEAD
-0.30.2 (2024-12-30)
-=======
+0.30.5 (2025-01-14)
+~~~~~~~~~~~~~~~~~~~
+
+Fixed
+^^^^^
+
+* Fixed the respawn of only wrong object samples in :func:`repeated_objects_terrain` of :mod:`omni.isaac.lab.terrains.trimesh` module. Previously, the function was respawning all objects in the scene instead of only the wrong object samples, which in worst case could lead to infinite respawn loop.
+
+
 0.30.4 (2025-01-08)
->>>>>>> e956ddb7
-~~~~~~~~~~~~~~~~~~~
-
-Fixed
-^^^^^
-
-<<<<<<< HEAD
-* Fixed the respawn of only wrong object samples in :func:`repeated_objects_terrain` of :mod:`omni.isaac.lab.terrains.trimesh` module. Previously, the function was respawning all objects in the scene instead of only the wrong object samples, which in worst case could lead to infinite respawn loop.
-=======
+~~~~~~~~~~~~~~~~~~~
+
+Fixed
+^^^^^
+
 * fixed docstring in articulation data :class:`omni.isaac.lab.assets.ArticulationData`.
   In body properties sections, the second dimension should be num_bodies but was documented as 1.
 
@@ -34,7 +36,6 @@
 ^^^^^
 
 * Fixed populating default_joint_stiffness and default_joint_damping values for ImplicitActuator instances in :class:`omni.isaac.lab.assets.Articulation`
->>>>>>> e956ddb7
 
 
 0.30.1 (2024-12-17)
