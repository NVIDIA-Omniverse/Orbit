# Copyright (c) 2022-2024, The Isaac Lab Project Developers.
# All rights reserved.
#
# SPDX-License-Identifier: BSD-3-Clause

from __future__ import annotations

import torch
from collections.abc import Sequence
from typing import TYPE_CHECKING

from omni.isaac.core.utils.types import ArticulationActions

from omni.isaac.lab.utils import DelayBuffer, LinearInterpolation

from .actuator_base import ActuatorBase

if TYPE_CHECKING:
    from .actuator_cfg import (
        DCMotorCfg,
        DelayedPDActuatorCfg,
        IdealPDActuatorCfg,
        ImplicitActuatorCfg,
        RemotizedPDActuatorCfg,
    )


"""
Implicit Actuator Models.
"""


class ImplicitActuator(ActuatorBase):
    """Implicit actuator model that is handled by the simulation.

    This performs a similar function as the :class:`IdealPDActuator` class. However, the PD control is handled
    implicitly by the simulation which performs continuous-time integration of the PD control law. This is
    generally more accurate than the explicit PD control law used in :class:`IdealPDActuator` when the simulation
    time-step is large.

    .. note::

        The articulation class sets the stiffness and damping parameters from the configuration into the simulation.
        Thus, the parameters are not used in this class.

    .. caution::

        The class is only provided for consistency with the other actuator models. It does not implement any
        functionality and should not be used. All values should be set to the simulation directly.
    """

    cfg: ImplicitActuatorCfg
    """The configuration for the actuator model."""

    """
    Operations.
    """

    def reset(self, *args, **kwargs):
        # This is a no-op. There is no state to reset for implicit actuators.
        pass

    def compute(
        self, control_action: ArticulationActions, joint_pos: torch.Tensor, joint_vel: torch.Tensor
    ) -> ArticulationActions:
        """Compute the aproximmate torques for the actuated joint (physX does not compute this explicitly)."""
        # store approximate torques for reward computation
        error_pos = control_action.joint_positions - joint_pos
        error_vel = control_action.joint_velocities - joint_vel
        self.computed_effort = self.stiffness * error_pos + self.damping * error_vel + control_action.joint_efforts
        # clip the torques based on the motor limits
        self.applied_effort = self._clip_effort(self.computed_effort)
        return control_action


"""
Explicit Actuator Models.
"""


class IdealPDActuator(ActuatorBase):
    r"""Ideal torque-controlled actuator model with a simple saturation model.

    It employs the following model for computing torques for the actuated joint :math:`j`:

    .. math::

        \tau_{j, computed} = k_p * (q - q_{des}) + k_d * (\dot{q} - \dot{q}_{des}) + \tau_{ff}

    where, :math:`k_p` and :math:`k_d` are joint stiffness and damping gains, :math:`q` and :math:`\dot{q}`
    are the current joint positions and velocities, :math:`q_{des}`, :math:`\dot{q}_{des}` and :math:`\tau_{ff}`
    are the desired joint positions, velocities and torques commands.

    The clipping model is based on the maximum torque applied by the motor. It is implemented as:

    .. math::

        \tau_{j, max} & = \gamma \times \tau_{motor, max} \\
        \tau_{j, applied} & = clip(\tau_{computed}, -\tau_{j, max}, \tau_{j, max})

    where the clipping function is defined as :math:`clip(x, x_{min}, x_{max}) = min(max(x, x_{min}), x_{max})`.
    The parameters :math:`\gamma` is the gear ratio of the gear box connecting the motor and the actuated joint ends,
    and :math:`\tau_{motor, max}` is the maximum motor effort possible. These parameters are read from
    the configuration instance passed to the class.
    """

    cfg: IdealPDActuatorCfg
    """The configuration for the actuator model."""

    """
    Operations.
    """

    def reset(self, env_ids: Sequence[int]):
        pass

    def compute(
        self, control_action: ArticulationActions, joint_pos: torch.Tensor, joint_vel: torch.Tensor
    ) -> ArticulationActions:
        # compute errors
        error_pos = control_action.joint_positions - joint_pos
        error_vel = control_action.joint_velocities - joint_vel
        # calculate the desired joint torques
        self.computed_effort = self.stiffness * error_pos + self.damping * error_vel + control_action.joint_efforts
        # clip the torques based on the motor limits
        self.applied_effort = self._clip_effort(self.computed_effort)
        # set the computed actions back into the control action
        control_action.joint_efforts = self.applied_effort
        control_action.joint_positions = None
        control_action.joint_velocities = None
        return control_action


class DCMotor(IdealPDActuator):
    r"""
    Direct control (DC) motor actuator model with velocity-based saturation model.

    It uses the same model as the :class:`IdealActuator` for computing the torques from input commands.
    However, it implements a saturation model defined by DC motor characteristics.

    A DC motor is a type of electric motor that is powered by direct current electricity. In most cases,
    the motor is connected to a constant source of voltage supply, and the current is controlled by a rheostat.
    Depending on various design factors such as windings and materials, the motor can draw a limited maximum power
    from the electronic source, which limits the produced motor torque and speed.

    A DC motor characteristics are defined by the following parameters:

    * Continuous-rated speed (:math:`\dot{q}_{motor, max}`) : The maximum-rated speed of the motor.
    * Continuous-stall torque (:math:`\tau_{motor, max}`): The maximum-rated torque produced at 0 speed.
    * Saturation torque (:math:`\tau_{motor, sat}`): The maximum torque that can be outputted for a short period.

    Based on these parameters, the instantaneous minimum and maximum torques are defined as follows:

    .. math::

        \tau_{j, max}(\dot{q}) & = clip \left (\tau_{j, sat} \times \left(1 -
            \frac{\dot{q}}{\dot{q}_{j, max}}\right), 0.0, \tau_{j, max} \right) \\
        \tau_{j, min}(\dot{q}) & = clip \left (\tau_{j, sat} \times \left( -1 -
            \frac{\dot{q}}{\dot{q}_{j, max}}\right), - \tau_{j, max}, 0.0 \right)

    where :math:`\gamma` is the gear ratio of the gear box connecting the motor and the actuated joint ends,
    :math:`\dot{q}_{j, max} = \gamma^{-1} \times  \dot{q}_{motor, max}`, :math:`\tau_{j, max} =
    \gamma \times \tau_{motor, max}` and :math:`\tau_{j, peak} = \gamma \times \tau_{motor, peak}`
    are the maximum joint velocity, maximum joint torque and peak torque, respectively. These parameters
    are read from the configuration instance passed to the class.

    Using these values, the computed torques are clipped to the minimum and maximum values based on the
    instantaneous joint velocity:

    .. math::

        \tau_{j, applied} = clip(\tau_{computed}, \tau_{j, min}(\dot{q}), \tau_{j, max}(\dot{q}))

    """

    cfg: DCMotorCfg
    """The configuration for the actuator model."""

    def __init__(self, cfg: DCMotorCfg, *args, **kwargs):
        super().__init__(cfg, *args, **kwargs)
        # parse configuration
        if self.cfg.saturation_effort is not None:
            self._saturation_effort = self.cfg.saturation_effort
        else:
            self._saturation_effort = torch.inf
        # prepare joint vel buffer for max effort computation
        self._joint_vel = torch.zeros_like(self.computed_effort)
        # create buffer for zeros effort
        self._zeros_effort = torch.zeros_like(self.computed_effort)
        # check that quantities are provided
        if self.cfg.velocity_limit is None:
            raise ValueError("The velocity limit must be provided for the DC motor actuator model.")

    """
    Operations.
    """

    def compute(
        self, control_action: ArticulationActions, joint_pos: torch.Tensor, joint_vel: torch.Tensor
    ) -> ArticulationActions:
        # save current joint vel
        self._joint_vel[:] = joint_vel
        # calculate the desired joint torques
        return super().compute(control_action, joint_pos, joint_vel)

    """
    Helper functions.
    """

    def _clip_effort(self, effort: torch.Tensor) -> torch.Tensor:
        # compute torque limits
        # -- max limit
        max_effort = self._saturation_effort * (1.0 - self._joint_vel / self.velocity_limit)
        max_effort = torch.clip(max_effort, min=self._zeros_effort, max=self.effort_limit)
        # -- min limit
        min_effort = self._saturation_effort * (-1.0 - self._joint_vel / self.velocity_limit)
        min_effort = torch.clip(min_effort, min=-self.effort_limit, max=self._zeros_effort)

        # clip the torques based on the motor limits
        return torch.clip(effort, min=min_effort, max=max_effort)


class DelayedPDActuator(IdealPDActuator):
    """Ideal PD actuator with delayed data.

<<<<<<< HEAD
    The DelayedPDActuator has configurable minimum and maximum time lag values, which is used to initialize a
=======
    The DelayedPDActuator has configurable minimum and maximum time lag values, which are used to initialize a
>>>>>>> ab3a126a
    DelayBuffer to hold a queue of pending actuator commands. On reset, a value time_lags will be randomly sampled
    from the min and max time lag bounds. At every physics step, the most recent actuation value is pushed to the
    DelayBuffer, but the final actuation value applied to simulation will be `time_lags` physics steps in the past.
    """

    def __init__(
        self,
        cfg: DelayedPDActuatorCfg,
        joint_names: list[str],
        joint_ids: Sequence[int],
        num_envs: int,
        device: str,
        stiffness: torch.Tensor | float = 0.0,
        damping: torch.Tensor | float = 0.0,
        armature: torch.Tensor | float = 0.0,
        friction: torch.Tensor | float = 0.0,
        effort_limit: torch.Tensor | float = torch.inf,
        velocity_limit: torch.Tensor | float = torch.inf,
    ):
        super().__init__(
            cfg,
            joint_names,
            joint_ids,
            num_envs,
            device,
            stiffness,
            damping,
            armature,
            friction,
            effort_limit,
            velocity_limit,
        )
        # instantiate the delay buffers
        self.positions_delay_buffer = DelayBuffer(cfg.max_num_time_lags, num_envs=num_envs, device=device)
        self.velocities_delay_buffer = DelayBuffer(cfg.max_num_time_lags, num_envs=num_envs, device=device)
        self.efforts_delay_buffer = DelayBuffer(cfg.max_num_time_lags, num_envs=num_envs, device=device)
        # all of the envs
        self._ALL_INDICES = torch.arange(num_envs, dtype=torch.long, device=device)

    def reset(self, env_ids: Sequence[int]):
        super().reset(env_ids)
        # number of environments (since env_ids can be a slice)
        env_size = self._ALL_INDICES[env_ids].size()
        # set a new random delay for environments in env_ids
        time_lags = self.positions_delay_buffer.time_lags
        time_lags[env_ids] = torch.randint(
            low=self.cfg.min_num_time_lags,
            high=self.cfg.max_num_time_lags + 1,
            size=env_size,
            device=self._device,
            dtype=torch.int,
        )
        # set delays
        self.positions_delay_buffer.set_time_lag(time_lags)
        self.velocities_delay_buffer.set_time_lag(time_lags)
        self.efforts_delay_buffer.set_time_lag(time_lags)
        # reset buffers
        self.positions_delay_buffer.reset(env_ids)
        self.velocities_delay_buffer.reset(env_ids)
        self.efforts_delay_buffer.reset(env_ids)

    def compute(
        self, control_action: ArticulationActions, joint_pos: torch.Tensor, joint_vel: torch.Tensor
    ) -> ArticulationActions:
        # apply delay based on the delay the model for all the setpoints
        control_action.joint_positions = self.positions_delay_buffer.compute(control_action.joint_positions)
        control_action.joint_velocities = self.velocities_delay_buffer.compute(control_action.joint_velocities)
        control_action.joint_efforts = self.efforts_delay_buffer.compute(control_action.joint_efforts)
        # compte actuator model
        return super().compute(control_action, joint_pos, joint_vel)


class RemotizedPDActuator(DelayedPDActuator):
    """Ideal PD actuator with angle dependent torque limits.

<<<<<<< HEAD
    The torque limits for this actuator is applied by querying a lookup table describing the relationship between
=======
    The torque limits for this actuator are applied by querying a lookup table describing the relationship between
>>>>>>> ab3a126a
    the joint angle and the maximum output torque.
    """

    def __init__(
        self,
        cfg: RemotizedPDActuatorCfg,
        joint_names: list[str],
        joint_ids: Sequence[int],
        num_envs: int,
        device: str,
        stiffness: torch.Tensor | float = 0.0,
        damping: torch.Tensor | float = 0.0,
        armature: torch.Tensor | float = 0.0,
        friction: torch.Tensor | float = 0.0,
        effort_limit: torch.Tensor | float = torch.inf,
        velocity_limit: torch.Tensor | float = torch.inf,
    ):
        # remove effort and velocity box constraints from the base class
        cfg.effort_limit = torch.inf
        cfg.velocity_limit = torch.inf
        # call the base method and set default effort_limit and velocity_limit to inf
        super().__init__(
            cfg, joint_names, joint_ids, num_envs, device, stiffness, damping, armature, friction, torch.inf, torch.inf
        )
        self._joint_parameter_lookup = cfg.joint_parameter_lookup.to(device=device)
        # define remotized joint torque limit
        self._torque_limit = LinearInterpolation(self.angle_samples, self.max_torque_samples, device=device)

    @property
    def angle_samples(self) -> torch.Tensor:
        return self._joint_parameter_lookup[:, 0]

    @property
    def transmission_ratio_samples(self) -> torch.Tensor:
        return self._joint_parameter_lookup[:, 1]

    @property
    def max_torque_samples(self) -> torch.Tensor:
        return self._joint_parameter_lookup[:, 2]

    def compute(
        self, control_action: ArticulationActions, joint_pos: torch.Tensor, joint_vel: torch.Tensor
    ) -> ArticulationActions:
        # call the base method
        control_action = super().compute(control_action, joint_pos, joint_vel)
        # compute the absolute torque limits for the current joint positions
        abs_torque_limits = self._torque_limit.compute(joint_pos)
        # apply the limits
        control_action.joint_efforts = torch.clamp(
            control_action.joint_efforts, min=-abs_torque_limits, max=abs_torque_limits
        )
        self.applied_effort = control_action.joint_efforts
        return control_action<|MERGE_RESOLUTION|>--- conflicted
+++ resolved
@@ -223,11 +223,7 @@
 class DelayedPDActuator(IdealPDActuator):
     """Ideal PD actuator with delayed data.
 
-<<<<<<< HEAD
-    The DelayedPDActuator has configurable minimum and maximum time lag values, which is used to initialize a
-=======
     The DelayedPDActuator has configurable minimum and maximum time lag values, which are used to initialize a
->>>>>>> ab3a126a
     DelayBuffer to hold a queue of pending actuator commands. On reset, a value time_lags will be randomly sampled
     from the min and max time lag bounds. At every physics step, the most recent actuation value is pushed to the
     DelayBuffer, but the final actuation value applied to simulation will be `time_lags` physics steps in the past.
@@ -303,11 +299,7 @@
 class RemotizedPDActuator(DelayedPDActuator):
     """Ideal PD actuator with angle dependent torque limits.
 
-<<<<<<< HEAD
-    The torque limits for this actuator is applied by querying a lookup table describing the relationship between
-=======
     The torque limits for this actuator are applied by querying a lookup table describing the relationship between
->>>>>>> ab3a126a
     the joint angle and the maximum output torque.
     """
 
