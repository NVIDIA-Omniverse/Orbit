# Copyright (c) 2022-2025, The Isaac Lab Project Developers.
# All rights reserved.
#
# SPDX-License-Identifier: BSD-3-Clause

import builtins
import torch
from collections.abc import Sequence
from typing import Any

import omni.isaac.core.utils.torch as torch_utils
import omni.log

from omni.isaac.lab.managers import ActionManager, EventManager, ObservationManager, RecorderManager
from omni.isaac.lab.scene import InteractiveScene
from omni.isaac.lab.sim import SimulationContext
from omni.isaac.lab.ui.widgets import ManagerLiveVisualizer
from omni.isaac.lab.utils.timer import Timer

from .common import VecEnvObs
from .manager_based_env_cfg import ManagerBasedEnvCfg
from .ui import ViewportCameraController


class ManagerBasedEnv:
    """The base environment encapsulates the simulation scene and the environment managers for the manager-based workflow.

    While a simulation scene or world comprises of different components such as the robots, objects,
    and sensors (cameras, lidars, etc.), the environment is a higher level abstraction
    that provides an interface for interacting with the simulation. The environment is comprised of
    the following components:

    * **Scene**: The scene manager that creates and manages the virtual world in which the robot operates.
      This includes defining the robot, static and dynamic objects, sensors, etc.
    * **Observation Manager**: The observation manager that generates observations from the current simulation
      state and the data gathered from the sensors. These observations may include privileged information
      that is not available to the robot in the real world. Additionally, user-defined terms can be added
      to process the observations and generate custom observations. For example, using a network to embed
      high-dimensional observations into a lower-dimensional space.
    * **Action Manager**: The action manager that processes the raw actions sent to the environment and
      converts them to low-level commands that are sent to the simulation. It can be configured to accept
      raw actions at different levels of abstraction. For example, in case of a robotic arm, the raw actions
      can be joint torques, joint positions, or end-effector poses. Similarly for a mobile base, it can be
      the joint torques, or the desired velocity of the floating base.
    * **Event Manager**: The event manager orchestrates operations triggered based on simulation events.
      This includes resetting the scene to a default state, applying random pushes to the robot at different intervals
      of time, or randomizing properties such as mass and friction coefficients. This is useful for training
      and evaluating the robot in a variety of scenarios.
    * **Recorder Manager**: The recorder manager that handles recording data produced during different steps
      in the simulation. This includes recording in the beginning and end of a reset and a step. The recorded data
      is distinguished per episode, per environment and can be exported through a dataset file handler to a file.

    The environment provides a unified interface for interacting with the simulation. However, it does not
    include task-specific quantities such as the reward function, or the termination conditions. These
    quantities are often specific to defining Markov Decision Processes (MDPs) while the base environment
    is agnostic to the MDP definition.

    The environment steps forward in time at a fixed time-step. The physics simulation is decimated at a
    lower time-step. This is to ensure that the simulation is stable. These two time-steps can be configured
    independently using the :attr:`ManagerBasedEnvCfg.decimation` (number of simulation steps per environment step)
    and the :attr:`ManagerBasedEnvCfg.sim.dt` (physics time-step) parameters. Based on these parameters, the
    environment time-step is computed as the product of the two. The two time-steps can be obtained by
    querying the :attr:`physics_dt` and the :attr:`step_dt` properties respectively.
    """

    def __init__(self, cfg: ManagerBasedEnvCfg):
        """Initialize the environment.

        Args:
            cfg: The configuration object for the environment.

        Raises:
            RuntimeError: If a simulation context already exists. The environment must always create one
                since it configures the simulation context and controls the simulation.
        """
        # check that the config is valid
        cfg.validate()
        # store inputs to class
        self.cfg = cfg
        # initialize internal variables
        self._is_closed = False

        # set the seed for the environment
        if self.cfg.seed is not None:
            self.cfg.seed = self.seed(self.cfg.seed)
        else:
            omni.log.warn("Seed not set for the environment. The environment creation may not be deterministic.")

        # create a simulation context to control the simulator
        if SimulationContext.instance() is None:
            # the type-annotation is required to avoid a type-checking error
            # since it gets confused with Isaac Sim's SimulationContext class
            self.sim: SimulationContext = SimulationContext(self.cfg.sim)
        else:
            # simulation context should only be created before the environment
            # when in extension mode
            if not builtins.ISAAC_LAUNCHED_FROM_TERMINAL:
                raise RuntimeError("Simulation context already exists. Cannot create a new one.")
            self.sim: SimulationContext = SimulationContext.instance()

        # print useful information
        print("[INFO]: Base environment:")
        print(f"\tEnvironment device    : {self.device}")
        print(f"\tEnvironment seed      : {self.cfg.seed}")
        print(f"\tPhysics step-size     : {self.physics_dt}")
        print(f"\tRendering step-size   : {self.physics_dt * self.cfg.sim.render_interval}")
        print(f"\tEnvironment step-size : {self.step_dt}")

        if self.cfg.sim.render_interval < self.cfg.decimation:
            msg = (
                f"The render interval ({self.cfg.sim.render_interval}) is smaller than the decimation "
                f"({self.cfg.decimation}). Multiple render calls will happen for each environment step. "
                "If this is not intended, set the render interval to be equal to the decimation."
            )
            omni.log.warn(msg)

        # counter for simulation steps
        self._sim_step_counter = 0

        # generate scene
        with Timer("[INFO]: Time taken for scene creation", "scene_creation"):
            self.scene = InteractiveScene(self.cfg.scene)
        print("[INFO]: Scene manager: ", self.scene)

        # set up camera viewport controller
        # viewport is not available in other rendering modes so the function will throw a warning
        # FIXME: This needs to be fixed in the future when we unify the UI functionalities even for
        # non-rendering modes.
        if self.sim.render_mode >= self.sim.RenderMode.PARTIAL_RENDERING:
            self.viewport_camera_controller = ViewportCameraController(self, self.cfg.viewer)
        else:
            self.viewport_camera_controller = None

        # play the simulator to activate physics handles
        # note: this activates the physics simulation view that exposes TensorAPIs
        # note: when started in extension mode, first call sim.reset_async() and then initialize the managers
        if builtins.ISAAC_LAUNCHED_FROM_TERMINAL is False:
            print("[INFO]: Starting the simulation. This may take a few seconds. Please wait...")
            with Timer("[INFO]: Time taken for simulation start", "simulation_start"):
                self.sim.reset()
            # add timeline event to load managers
            self.load_managers()

        # make sure torch is running on the correct device
        if "cuda" in self.device:
            torch.cuda.set_device(self.device)

        # extend UI elements
        # we need to do this here after all the managers are initialized
        # this is because they dictate the sensors and commands right now
        if self.sim.has_gui() and self.cfg.ui_window_class_type is not None:
            # setup live visualizers
            self.setup_manager_visualizers()
            self._window = self.cfg.ui_window_class_type(self, window_name="IsaacLab")
        else:
            # if no window, then we don't need to store the window
            self._window = None

        # allocate dictionary to store metrics
        self.extras = {}

        # initialize observation buffers
        self.obs_buf = {}

    def __del__(self):
        """Cleanup for the environment."""
        self.close()

    """
    Properties.
    """

    @property
    def num_envs(self) -> int:
        """The number of instances of the environment that are running."""
        return self.scene.num_envs

    @property
    def physics_dt(self) -> float:
        """The physics time-step (in s).

        This is the lowest time-decimation at which the simulation is happening.
        """
        return self.cfg.sim.dt

    @property
    def step_dt(self) -> float:
        """The environment stepping time-step (in s).

        This is the time-step at which the environment steps forward.
        """
        return self.cfg.sim.dt * self.cfg.decimation

    @property
    def device(self):
        """The device on which the environment is running."""
        return self.sim.device

    """
    Operations - Setup.
    """

    def load_managers(self):
        """Load the managers for the environment.

        This function is responsible for creating the various managers (action, observation,
        events, etc.) for the environment. Since the managers require access to physics handles,
        they can only be created after the simulator is reset (i.e. played for the first time).

        .. note::
            In case of standalone application (when running simulator from Python), the function is called
            automatically when the class is initialized.

            However, in case of extension mode, the user must call this function manually after the simulator
            is reset. This is because the simulator is only reset when the user calls
            :meth:`SimulationContext.reset_async` and it isn't possible to call async functions in the constructor.

        """
        # prepare the managers
        # -- recorder manager
        self.recorder_manager = RecorderManager(self.cfg.recorders, self)
        print("[INFO] Recorder Manager: ", self.recorder_manager)
        # -- action manager
        self.action_manager = ActionManager(self.cfg.actions, self)
        print("[INFO] Action Manager: ", self.action_manager)
        # -- observation manager
        self.observation_manager = ObservationManager(self.cfg.observations, self)
        print("[INFO] Observation Manager:", self.observation_manager)
        # -- event manager
        self.event_manager = EventManager(self.cfg.events, self)
        print("[INFO] Event Manager: ", self.event_manager)

        # perform events at the start of the simulation
        # in-case a child implementation creates other managers, the randomization should happen
        # when all the other managers are created
        if self.__class__ == ManagerBasedEnv and "startup" in self.event_manager.available_modes:
            self.event_manager.apply(mode="startup")

    def setup_manager_visualizers(self):
        """Creates live visualizers for manager terms."""

        self.manager_visualizers = {
            "action_manager": ManagerLiveVisualizer(manager=self.action_manager),
            "observation_manager": ManagerLiveVisualizer(manager=self.observation_manager),
        }

    """
    Operations - MDP.
    """

<<<<<<< HEAD
    def read_state(self, env_ids: Sequence[int] | None = None) -> dict:
        """Get the current state of the environment.

        Returns:
            A dictionary containing the state of the environment.
        """
        return self.scene.read_state(env_ids)

    def write_state(self, state: dict, env_ids: Sequence[int] | None = None):
        """Set the state of the environment.

        Args:
            state: The state of the environment.
        """
        self.scene.write_state(state, env_ids)

    def reset(self, seed: int | None = None, options: dict[str, Any] | None = None) -> tuple[VecEnvObs, dict]:
        """Resets all the environments and returns observations.
=======
    def reset(
        self, seed: int | None = None, env_ids: Sequence[int] | None = None, options: dict[str, Any] | None = None
    ) -> tuple[VecEnvObs, dict]:
        """Resets the specified environments and returns observations.
>>>>>>> e956ddb7

        This function calls the :meth:`_reset_idx` function to reset the specified environments.
        However, certain operations, such as procedural terrain generation, that happened during initialization
        are not repeated.

        Args:
            seed: The seed to use for randomization. Defaults to None, in which case the seed is not set.
            env_ids: The environment ids to reset. Defaults to None, in which case all environments are reset.
            options: Additional information to specify how the environment is reset. Defaults to None.

                Note:
                    This argument is used for compatibility with Gymnasium environment definition.

        Returns:
            A tuple containing the observations and extras.
        """
        if env_ids is None:
            env_ids = torch.arange(self.num_envs, dtype=torch.int64, device=self.device)

        # trigger recorder terms for pre-reset calls
        self.recorder_manager.record_pre_reset(env_ids)

        # set the seed
        if seed is not None:
            self.seed(seed)

        # reset state of scene
        self._reset_idx(env_ids)

        # update articulation kinematics
        self.scene.write_data_to_sim()
        self.sim.forward()
        # if sensors are added to the scene, make sure we render to reflect changes in reset
        if self.sim.has_rtx_sensors() and self.cfg.rerender_on_reset:
            self.sim.render()

        # trigger recorder terms for post-reset calls
        self.recorder_manager.record_post_reset(env_ids)

        # compute observations
        self.obs_buf = self.observation_manager.compute()

        # return observations
        return self.obs_buf, self.extras

    def reset_to(
        self,
        state: dict[str, dict[str, dict[str, torch.Tensor]]],
        env_ids: Sequence[int] | None,
        seed: int | None = None,
        is_relative: bool = False,
    ) -> None:
        """Resets specified environments to known states.

        Note that this is different from reset() function as it resets the environments to specific states

        Args:
            state: The state to reset the specified environments to.
            env_ids: The environment ids to reset. Defaults to None, in which case all environments are reset.
            seed: The seed to use for randomization. Defaults to None, in which case the seed is not set.
            is_relative: If set to True, the state is considered relative to the environment origins. Defaults to False.
        """
        # reset all envs in the scene if env_ids is None
        if env_ids is None:
            env_ids = torch.arange(self.num_envs, dtype=torch.int64, device=self.device)

        # trigger recorder terms for pre-reset calls
        self.recorder_manager.record_pre_reset(env_ids)

        # set the seed
        if seed is not None:
            self.seed(seed)

        self._reset_idx(env_ids)

        # set the state
        self.scene.reset_to(state, env_ids, is_relative=is_relative)

        # update articulation kinematics
        self.sim.forward()

        # if sensors are added to the scene, make sure we render to reflect changes in reset
        if self.sim.has_rtx_sensors() and self.cfg.rerender_on_reset:
            self.sim.render()

        # trigger recorder terms for post-reset calls
        self.recorder_manager.record_post_reset(env_ids)

        # compute observations
        self.obs_buf = self.observation_manager.compute()

        # return observations
        return self.obs_buf, self.extras

    def step(self, action: torch.Tensor) -> tuple[VecEnvObs, dict]:
        """Execute one time-step of the environment's dynamics.

        The environment steps forward at a fixed time-step, while the physics simulation is
        decimated at a lower time-step. This is to ensure that the simulation is stable. These two
        time-steps can be configured independently using the :attr:`ManagerBasedEnvCfg.decimation` (number of
        simulation steps per environment step) and the :attr:`ManagerBasedEnvCfg.sim.dt` (physics time-step).
        Based on these parameters, the environment time-step is computed as the product of the two.

        Args:
            action: The actions to apply on the environment. Shape is (num_envs, action_dim).

        Returns:
            A tuple containing the observations and extras.
        """
        # process actions
        self.action_manager.process_action(action.to(self.device))

        self.recorder_manager.record_pre_step()

        # check if we need to do rendering within the physics loop
        # note: checked here once to avoid multiple checks within the loop
        is_rendering = self.sim.has_gui() or self.sim.has_rtx_sensors()

        # perform physics stepping
        for _ in range(self.cfg.decimation):
            self._sim_step_counter += 1
            # set actions into buffers
            self.action_manager.apply_action()
            # set actions into simulator
            self.scene.write_data_to_sim()
            # simulate
            self.sim.step(render=False)
            # render between steps only if the GUI or an RTX sensor needs it
            # note: we assume the render interval to be the shortest accepted rendering interval.
            #    If a camera needs rendering at a faster frequency, this will lead to unexpected behavior.
            if self._sim_step_counter % self.cfg.sim.render_interval == 0 and is_rendering:
                self.sim.render()
            # update buffers at sim dt
            self.scene.update(dt=self.physics_dt)

        # post-step: step interval event
        if "interval" in self.event_manager.available_modes:
            self.event_manager.apply(mode="interval", dt=self.step_dt)

        # -- compute observations
        self.obs_buf = self.observation_manager.compute()
        self.recorder_manager.record_post_step()

        # return observations and extras
        return self.obs_buf, self.extras

    @staticmethod
    def seed(seed: int = -1) -> int:
        """Set the seed for the environment.

        Args:
            seed: The seed for random generator. Defaults to -1.

        Returns:
            The seed used for random generator.
        """
        # set seed for replicator
        try:
            import omni.replicator.core as rep

            rep.set_global_seed(seed)
        except ModuleNotFoundError:
            pass
        # set seed for torch and other libraries
        return torch_utils.set_seed(seed)

    def close(self):
        """Cleanup for the environment."""
        if not self._is_closed:
            # destructor is order-sensitive
            del self.viewport_camera_controller
            del self.action_manager
            del self.observation_manager
            del self.event_manager
            del self.recorder_manager
            del self.scene
            # clear callbacks and instance
            self.sim.clear_all_callbacks()
            self.sim.clear_instance()
            # destroy the window
            if self._window is not None:
                self._window = None
            # update closing status
            self._is_closed = True

    """
    Helper functions.
    """

    def _reset_idx(self, env_ids: Sequence[int]):
        """Reset environments based on specified indices.

        Args:
            env_ids: List of environment ids which must be reset
        """
        # reset the internal buffers of the scene elements
        self.scene.reset(env_ids)

        # apply events such as randomization for environments that need a reset
        if "reset" in self.event_manager.available_modes:
            env_step_count = self._sim_step_counter // self.cfg.decimation
            self.event_manager.apply(mode="reset", env_ids=env_ids, global_env_step_count=env_step_count)

        # iterate over all managers and reset them
        # this returns a dictionary of information which is stored in the extras
        # note: This is order-sensitive! Certain things need be reset before others.
        self.extras["log"] = dict()
        # -- observation manager
        info = self.observation_manager.reset(env_ids)
        self.extras["log"].update(info)
        # -- action manager
        info = self.action_manager.reset(env_ids)
        self.extras["log"].update(info)
        # -- event manager
        info = self.event_manager.reset(env_ids)
        self.extras["log"].update(info)
        # -- recorder manager
        info = self.recorder_manager.reset(env_ids)
        self.extras["log"].update(info)<|MERGE_RESOLUTION|>--- conflicted
+++ resolved
@@ -248,7 +248,6 @@
     Operations - MDP.
     """
 
-<<<<<<< HEAD
     def read_state(self, env_ids: Sequence[int] | None = None) -> dict:
         """Get the current state of the environment.
 
@@ -265,14 +264,10 @@
         """
         self.scene.write_state(state, env_ids)
 
-    def reset(self, seed: int | None = None, options: dict[str, Any] | None = None) -> tuple[VecEnvObs, dict]:
-        """Resets all the environments and returns observations.
-=======
     def reset(
         self, seed: int | None = None, env_ids: Sequence[int] | None = None, options: dict[str, Any] | None = None
     ) -> tuple[VecEnvObs, dict]:
         """Resets the specified environments and returns observations.
->>>>>>> e956ddb7
 
         This function calls the :meth:`_reset_idx` function to reset the specified environments.
         However, certain operations, such as procedural terrain generation, that happened during initialization
