# Copyright (c) 2022-2025, The Isaac Lab Project Developers.
# All rights reserved.
#
# SPDX-License-Identifier: BSD-3-Clause

from dataclasses import MISSING
from typing import Literal

from omni.isaac.lab.controllers import DifferentialIKControllerCfg, OperationalSpaceControllerCfg
from omni.isaac.lab.managers.action_manager import ActionTerm, ActionTermCfg
from omni.isaac.lab.utils import configclass

from . import (
    binary_joint_actions,
    joint_actions,
    joint_actions_to_limits,
    non_holonomic_actions,
    robotiq_3f_actions,
    task_space_actions,
)

##
# Joint actions.
##


@configclass
class JointActionCfg(ActionTermCfg):
    """Configuration for the base joint action term.

    See :class:`JointAction` for more details.
    """

    joint_names: list[str] = MISSING
    """List of joint names or regex expressions that the action will be mapped to."""
    scale: float | dict[str, float] = 1.0
    """Scale factor for the action (float or dict of regex expressions). Defaults to 1.0."""
    offset: float | dict[str, float] = 0.0
    """Offset factor for the action (float or dict of regex expressions). Defaults to 0.0."""
    preserve_order: bool = False
    """Whether to preserve the order of the joint names in the action output. Defaults to False."""


@configclass
class JointPositionActionCfg(JointActionCfg):
    """Configuration for the joint position action term.

    See :class:`JointPositionAction` for more details.
    """

    class_type: type[ActionTerm] = joint_actions.JointPositionAction

    use_default_offset: bool = True
    """Whether to use default joint positions configured in the articulation asset as offset.
    Defaults to True.

    If True, this flag results in overwriting the values of :attr:`offset` to the default joint positions
    from the articulation asset.
    """


@configclass
class RelativeJointPositionActionCfg(JointActionCfg):
    """Configuration for the relative joint position action term.

    See :class:`RelativeJointPositionAction` for more details.
    """

    class_type: type[ActionTerm] = joint_actions.RelativeJointPositionAction

    use_zero_offset: bool = True
    """Whether to ignore the offset defined in articulation asset. Defaults to True.

    If True, this flag results in overwriting the values of :attr:`offset` to zero.
    """


@configclass
class JointVelocityActionCfg(JointActionCfg):
    """Configuration for the joint velocity action term.

    See :class:`JointVelocityAction` for more details.
    """

    class_type: type[ActionTerm] = joint_actions.JointVelocityAction

    use_default_offset: bool = True
    """Whether to use default joint velocities configured in the articulation asset as offset.
    Defaults to True.

    This overrides the settings from :attr:`offset` if set to True.
    """


@configclass
class JointEffortActionCfg(JointActionCfg):
    """Configuration for the joint effort action term.

    See :class:`JointEffortAction` for more details.
    """

    class_type: type[ActionTerm] = joint_actions.JointEffortAction


##
# Joint actions rescaled to limits.
##


@configclass
class JointPositionToLimitsActionCfg(ActionTermCfg):
    """Configuration for the bounded joint position action term.

    See :class:`JointPositionWithinLimitsAction` for more details.
    """

    class_type: type[ActionTerm] = joint_actions_to_limits.JointPositionToLimitsAction

    joint_names: list[str] = MISSING
    """List of joint names or regex expressions that the action will be mapped to."""

    scale: float | dict[str, float] = 1.0
    """Scale factor for the action (float or dict of regex expressions). Defaults to 1.0."""

    rescale_to_limits: bool = True
    """Whether to rescale the action to the joint limits. Defaults to True.

    If True, the input actions are rescaled to the joint limits, i.e., the action value in
    the range [-1, 1] corresponds to the joint lower and upper limits respectively.

    Note:
        This operation is performed after applying the scale factor.
    """


@configclass
class EMAJointPositionToLimitsActionCfg(JointPositionToLimitsActionCfg):
    """Configuration for the exponential moving average (EMA) joint position action term.

    See :class:`EMAJointPositionToLimitsAction` for more details.
    """

    class_type: type[ActionTerm] = joint_actions_to_limits.EMAJointPositionToLimitsAction

    alpha: float | dict[str, float] = 1.0
    """The weight for the moving average (float or dict of regex expressions). Defaults to 1.0.

    If set to 1.0, the processed action is applied directly without any moving average window.
    """


##
# Gripper actions.
##


@configclass
class BinaryJointActionCfg(ActionTermCfg):
    """Configuration for the base binary joint action term.

    See :class:`BinaryJointAction` for more details.
    """

    joint_names: list[str] = MISSING
    """List of joint names or regex expressions that the action will be mapped to."""
    open_command_expr: dict[str, float] = MISSING
    """The joint command to move to *open* configuration."""
    close_command_expr: dict[str, float] = MISSING
    """The joint command to move to *close* configuration."""


@configclass
class BinaryJointPositionActionCfg(BinaryJointActionCfg):
    """Configuration for the binary joint position action term.

    See :class:`BinaryJointPositionAction` for more details.
    """

    class_type: type[ActionTerm] = binary_joint_actions.BinaryJointPositionAction


@configclass
class BinaryJointVelocityActionCfg(BinaryJointActionCfg):
    """Configuration for the binary joint velocity action term.

    See :class:`BinaryJointVelocityAction` for more details.
    """

    class_type: type[ActionTerm] = binary_joint_actions.BinaryJointVelocityAction


##
# Non-holonomic actions.
##


@configclass
class NonHolonomicActionCfg(ActionTermCfg):
    """Configuration for the non-holonomic action term with dummy joints at the base.

    See :class:`NonHolonomicAction` for more details.
    """

    class_type: type[ActionTerm] = non_holonomic_actions.NonHolonomicAction

    body_name: str = MISSING
    """Name of the body which has the dummy mechanism connected to."""
    x_joint_name: str = MISSING
    """The dummy joint name in the x direction."""
    y_joint_name: str = MISSING
    """The dummy joint name in the y direction."""
    yaw_joint_name: str = MISSING
    """The dummy joint name in the yaw direction."""
    scale: tuple[float, float] = (1.0, 1.0)
    """Scale factor for the action. Defaults to (1.0, 1.0)."""
    offset: tuple[float, float] = (0.0, 0.0)
    """Offset factor for the action. Defaults to (0.0, 0.0)."""


##
# Task-space Actions.
##


@configclass
class DifferentialInverseKinematicsActionCfg(ActionTermCfg):
    """Configuration for inverse differential kinematics action term.

    See :class:`DifferentialInverseKinematicsAction` for more details.
    """

    @configclass
    class OffsetCfg:
        """The offset pose from parent frame to child frame.

        On many robots, end-effector frames are fictitious frames that do not have a corresponding
        rigid body. In such cases, it is easier to define this transform w.r.t. their parent rigid body.
        For instance, for the Franka Emika arm, the end-effector is defined at an offset to the the
        "panda_hand" frame.
        """

        pos: tuple[float, float, float] = (0.0, 0.0, 0.0)
        """Translation w.r.t. the parent frame. Defaults to (0.0, 0.0, 0.0)."""
        rot: tuple[float, float, float, float] = (1.0, 0.0, 0.0, 0.0)
        """Quaternion rotation ``(w, x, y, z)`` w.r.t. the parent frame. Defaults to (1.0, 0.0, 0.0, 0.0)."""

    class_type: type[ActionTerm] = task_space_actions.DifferentialInverseKinematicsAction

    joint_names: list[str] = MISSING
    """List of joint names or regex expressions that the action will be mapped to."""
    body_name: str = MISSING
    """Name of the body or frame for which IK is performed."""
    body_offset: OffsetCfg | None = None
    """Offset of target frame w.r.t. to the body frame. Defaults to None, in which case no offset is applied."""
    scale: float | tuple[float, ...] = 1.0
    """Scale factor for the action. Defaults to 1.0."""
    controller: DifferentialIKControllerCfg = MISSING
    """The configuration for the differential IK controller."""
<<<<<<< HEAD
    ema_alpha: float = 0
    """The weight for the moving average (float or dict of regex expressions). Defaults to 1.0.

    If set to 1.0, the processed action is applied directly without any moving average window.
    """


@configclass
class RigidObjectPoseActionTermCfg(ActionTermCfg):
    """Configuration for the cube action term."""

    class_type: type = task_space_actions.RigidObjectActionTerm
    """The class corresponding to the action term."""

    command_type: Literal["position", "pose"] = MISSING
    use_relative_mode: bool = False
    p_gain: float = 2
    """Proportional gain of the PD controller."""
    d_gain: float = 0.05
    """Derivative gain of the PD controller."""

    is_accumulate_action: bool = False
    # action limits
    lows = [-0.01, -0.01, -0.01, -0.1, -0.1, -0.1]
    highs = [0.01, 0.01, 0.01, 0.1, 0.1, 0.1]
    scale = [1, 1, 1, 1, 1, 1]


@configclass
class Robotiq3FingerActionCfg(ActionTermCfg):
    """Configuration for the Robotiq 3-finger gripper action term"""

    side: Literal["left", "right"] = "left"
    class_type: type[ActionTerm] = robotiq_3f_actions.Robotiq3FingerAction
    use_relative_mode: bool = True
    is_accumulate_action: bool = False
    keep_grasp_state: bool = False
=======


@configclass
class OperationalSpaceControllerActionCfg(ActionTermCfg):
    """Configuration for operational space controller action term.

    See :class:`OperationalSpaceControllerAction` for more details.
    """

    @configclass
    class OffsetCfg:
        """The offset pose from parent frame to child frame.

        On many robots, end-effector frames are fictitious frames that do not have a corresponding
        rigid body. In such cases, it is easier to define this transform w.r.t. their parent rigid body.
        For instance, for the Franka Emika arm, the end-effector is defined at an offset to the the
        "panda_hand" frame.
        """

        pos: tuple[float, float, float] = (0.0, 0.0, 0.0)
        """Translation w.r.t. the parent frame. Defaults to (0.0, 0.0, 0.0)."""
        rot: tuple[float, float, float, float] = (1.0, 0.0, 0.0, 0.0)
        """Quaternion rotation ``(w, x, y, z)`` w.r.t. the parent frame. Defaults to (1.0, 0.0, 0.0, 0.0)."""

    class_type: type[ActionTerm] = task_space_actions.OperationalSpaceControllerAction

    joint_names: list[str] = MISSING
    """List of joint names or regex expressions that the action will be mapped to."""

    body_name: str = MISSING
    """Name of the body or frame for which motion/force control is performed."""

    body_offset: OffsetCfg | None = None
    """Offset of target frame w.r.t. to the body frame. Defaults to None, in which case no offset is applied."""

    task_frame_rel_path: str = None
    """The path of a ``RigidObject``, relative to the sub-environment, representing task frame. Defaults to None."""

    controller_cfg: OperationalSpaceControllerCfg = MISSING
    """The configuration for the operational space controller."""

    position_scale: float = 1.0
    """Scale factor for the position targets. Defaults to 1.0."""

    orientation_scale: float = 1.0
    """Scale factor for the orientation (quad for ``pose_abs`` or axis-angle for ``pose_rel``). Defaults to 1.0."""

    wrench_scale: float = 1.0
    """Scale factor for the wrench targets. Defaults to 1.0."""

    stiffness_scale: float = 1.0
    """Scale factor for the stiffness commands. Defaults to 1.0."""

    damping_ratio_scale: float = 1.0
    """Scale factor for the damping ratio commands. Defaults to 1.0."""

    nullspace_joint_pos_target: str = "none"
    """The joint targets for the null-space control: ``"none"``, ``"zero"``, ``"default"``, ``"center"``.

    Note: Functional only when ``nullspace_control`` is set to ``"position"`` within the
        ``OperationalSpaceControllerCfg``.
    """
>>>>>>> e956ddb7
<|MERGE_RESOLUTION|>--- conflicted
+++ resolved
@@ -10,14 +10,7 @@
 from omni.isaac.lab.managers.action_manager import ActionTerm, ActionTermCfg
 from omni.isaac.lab.utils import configclass
 
-from . import (
-    binary_joint_actions,
-    joint_actions,
-    joint_actions_to_limits,
-    non_holonomic_actions,
-    robotiq_3f_actions,
-    task_space_actions,
-)
+from . import binary_joint_actions, joint_actions, joint_actions_to_limits, non_holonomic_actions, task_space_actions
 
 ##
 # Joint actions.
@@ -256,12 +249,6 @@
     """Scale factor for the action. Defaults to 1.0."""
     controller: DifferentialIKControllerCfg = MISSING
     """The configuration for the differential IK controller."""
-<<<<<<< HEAD
-    ema_alpha: float = 0
-    """The weight for the moving average (float or dict of regex expressions). Defaults to 1.0.
-
-    If set to 1.0, the processed action is applied directly without any moving average window.
-    """
 
 
 @configclass
@@ -294,7 +281,6 @@
     use_relative_mode: bool = True
     is_accumulate_action: bool = False
     keep_grasp_state: bool = False
-=======
 
 
 @configclass
@@ -356,5 +342,4 @@
 
     Note: Functional only when ``nullspace_control`` is set to ``"position"`` within the
         ``OperationalSpaceControllerCfg``.
-    """
->>>>>>> e956ddb7
+    """