--- conflicted
+++ resolved
@@ -132,11 +132,7 @@
 
     def apply_actions(self):
         # obtain current heading
-<<<<<<< HEAD
-        quat_w = self._asset.data.body_link_quat_w[:, self._body_idx]
-=======
-        quat_w = self._asset.data.body_quat_w[:, self._body_idx].view(self.num_envs, 4)
->>>>>>> f01c6f9e
+        quat_w = self._asset.data.body_link_quat_w[:, self._body_idx].view(self.num_envs, 4)
         yaw_w = euler_xyz_from_quat(quat_w)[2]
         # compute joint velocities targets
         self._joint_vel_command[:, 0] = torch.cos(yaw_w) * self.processed_actions[:, 0]  # x
