# Copyright (c) 2022-2024, The Isaac Lab Project Developers.
# All rights reserved.
#
# SPDX-License-Identifier: BSD-3-Clause

"""Common functions that can be used to create observation terms.

The functions can be passed to the :class:`omni.isaac.lab.managers.ObservationTermCfg` object to enable
the observation introduced by the function.
"""

from __future__ import annotations

import torch
from typing import TYPE_CHECKING

import omni.isaac.lab.utils.math as math_utils
from omni.isaac.lab.assets import Articulation, RigidObject
from omni.isaac.lab.managers import SceneEntityCfg
from omni.isaac.lab.sensors import Camera, Imu, RayCaster, RayCasterCamera, TiledCamera

if TYPE_CHECKING:
    from omni.isaac.lab.envs import ManagerBasedEnv, ManagerBasedRLEnv

"""
Root state.
"""


def base_pos_z(env: ManagerBasedEnv, asset_cfg: SceneEntityCfg = SceneEntityCfg("robot")) -> torch.Tensor:
    """Root height in the simulation world frame."""
    # extract the used quantities (to enable type-hinting)
    asset: Articulation = env.scene[asset_cfg.name]
    return asset.data.root_pos_w[:, 2].unsqueeze(-1)


def base_lin_vel(env: ManagerBasedEnv, asset_cfg: SceneEntityCfg = SceneEntityCfg("robot")) -> torch.Tensor:
    """Root linear velocity in the asset's root frame."""
    # extract the used quantities (to enable type-hinting)
    asset: RigidObject = env.scene[asset_cfg.name]
    return asset.data.root_lin_vel_b


def base_ang_vel(env: ManagerBasedEnv, asset_cfg: SceneEntityCfg = SceneEntityCfg("robot")) -> torch.Tensor:
    """Root angular velocity in the asset's root frame."""
    # extract the used quantities (to enable type-hinting)
    asset: RigidObject = env.scene[asset_cfg.name]
    return asset.data.root_ang_vel_b


def projected_gravity(env: ManagerBasedEnv, asset_cfg: SceneEntityCfg = SceneEntityCfg("robot")) -> torch.Tensor:
    """Gravity projection on the asset's root frame."""
    # extract the used quantities (to enable type-hinting)
    asset: RigidObject = env.scene[asset_cfg.name]
    return asset.data.projected_gravity_b


def root_pos_w(env: ManagerBasedEnv, asset_cfg: SceneEntityCfg = SceneEntityCfg("robot")) -> torch.Tensor:
    """Asset root position in the environment frame."""
    # extract the used quantities (to enable type-hinting)
    asset: RigidObject = env.scene[asset_cfg.name]
    return asset.data.root_pos_w - env.scene.env_origins


def root_quat_w(
    env: ManagerBasedEnv, make_quat_unique: bool = False, asset_cfg: SceneEntityCfg = SceneEntityCfg("robot")
) -> torch.Tensor:
    """Asset root orientation (w, x, y, z) in the environment frame.

    If :attr:`make_quat_unique` is True, then returned quaternion is made unique by ensuring
    the quaternion has non-negative real component. This is because both ``q`` and ``-q`` represent
    the same orientation.
    """
    # extract the used quantities (to enable type-hinting)
    asset: RigidObject = env.scene[asset_cfg.name]

    quat = asset.data.root_quat_w
    # make the quaternion real-part positive if configured
    return math_utils.quat_unique(quat) if make_quat_unique else quat


def root_lin_vel_w(env: ManagerBasedEnv, asset_cfg: SceneEntityCfg = SceneEntityCfg("robot")) -> torch.Tensor:
    """Asset root linear velocity in the environment frame."""
    # extract the used quantities (to enable type-hinting)
    asset: RigidObject = env.scene[asset_cfg.name]
    return asset.data.root_lin_vel_w


def root_ang_vel_w(env: ManagerBasedEnv, asset_cfg: SceneEntityCfg = SceneEntityCfg("robot")) -> torch.Tensor:
    """Asset root angular velocity in the environment frame."""
    # extract the used quantities (to enable type-hinting)
    asset: RigidObject = env.scene[asset_cfg.name]
    return asset.data.root_ang_vel_w


"""
Joint state.
"""


def joint_pos(env: ManagerBasedEnv, asset_cfg: SceneEntityCfg = SceneEntityCfg("robot")) -> torch.Tensor:
    """The joint positions of the asset.

    Note: Only the joints configured in :attr:`asset_cfg.joint_ids` will have their positions returned.
    """
    # extract the used quantities (to enable type-hinting)
    asset: Articulation = env.scene[asset_cfg.name]
    return asset.data.joint_pos[:, asset_cfg.joint_ids]


def joint_pos_rel(env: ManagerBasedEnv, asset_cfg: SceneEntityCfg = SceneEntityCfg("robot")) -> torch.Tensor:
    """The joint positions of the asset w.r.t. the default joint positions.

    Note: Only the joints configured in :attr:`asset_cfg.joint_ids` will have their positions returned.
    """
    # extract the used quantities (to enable type-hinting)
    asset: Articulation = env.scene[asset_cfg.name]
    return asset.data.joint_pos[:, asset_cfg.joint_ids] - asset.data.default_joint_pos[:, asset_cfg.joint_ids]


def joint_pos_limit_normalized(
    env: ManagerBasedEnv, asset_cfg: SceneEntityCfg = SceneEntityCfg("robot")
) -> torch.Tensor:
    """The joint positions of the asset normalized with the asset's joint limits.

    Note: Only the joints configured in :attr:`asset_cfg.joint_ids` will have their normalized positions returned.
    """
    # extract the used quantities (to enable type-hinting)
    asset: Articulation = env.scene[asset_cfg.name]
    return math_utils.scale_transform(
        asset.data.joint_pos[:, asset_cfg.joint_ids],
        asset.data.soft_joint_pos_limits[:, asset_cfg.joint_ids, 0],
        asset.data.soft_joint_pos_limits[:, asset_cfg.joint_ids, 1],
    )


def joint_vel(env: ManagerBasedEnv, asset_cfg: SceneEntityCfg = SceneEntityCfg("robot")):
    """The joint velocities of the asset.

    Note: Only the joints configured in :attr:`asset_cfg.joint_ids` will have their velocities returned.
    """
    # extract the used quantities (to enable type-hinting)
    asset: Articulation = env.scene[asset_cfg.name]
    return asset.data.joint_vel[:, asset_cfg.joint_ids]


def joint_vel_rel(env: ManagerBasedEnv, asset_cfg: SceneEntityCfg = SceneEntityCfg("robot")):
    """The joint velocities of the asset w.r.t. the default joint velocities.

    Note: Only the joints configured in :attr:`asset_cfg.joint_ids` will have their velocities returned.
    """
    # extract the used quantities (to enable type-hinting)
    asset: Articulation = env.scene[asset_cfg.name]
    return asset.data.joint_vel[:, asset_cfg.joint_ids] - asset.data.default_joint_vel[:, asset_cfg.joint_ids]


"""
Sensors.
"""


def height_scan(env: ManagerBasedEnv, sensor_cfg: SceneEntityCfg, offset: float = 0.5) -> torch.Tensor:
    """Height scan from the given sensor w.r.t. the sensor's frame.

    The provided offset (Defaults to 0.5) is subtracted from the returned values.
    """
    # extract the used quantities (to enable type-hinting)
    sensor: RayCaster = env.scene.sensors[sensor_cfg.name]
    # height scan: height = sensor_height - hit_point_z - offset
    return sensor.data.pos_w[:, 2].unsqueeze(1) - sensor.data.ray_hits_w[..., 2] - offset


def body_incoming_wrench(env: ManagerBasedEnv, asset_cfg: SceneEntityCfg) -> torch.Tensor:
    """Incoming spatial wrench on bodies of an articulation in the simulation world frame.

    This is the 6-D wrench (force and torque) applied to the body link by the incoming joint force.
    """
    # extract the used quantities (to enable type-hinting)
    asset: Articulation = env.scene[asset_cfg.name]
    # obtain the link incoming forces in world frame
    link_incoming_forces = asset.root_physx_view.get_link_incoming_joint_force()[:, asset_cfg.body_ids]
    return link_incoming_forces.view(env.num_envs, -1)


<<<<<<< HEAD
def imu_orientation(env: ManagerBasedEnv, asset_cfg: SceneEntityCfg = SceneEntityCfg("imu")) -> torch.Tensor:
    """Imu sensor orientation w.r.t the env.scene.origin.

    Args:
        env: The environment.
        asset_cfg: The SceneEntity associated with an Imu sensor.

    Returns:
        Orientation quaternion (wxyz), shape of torch.tensor is (num_env,4).
    """
    asset: Imu = env.scene[asset_cfg.name]
    return asset.data.quat_w


def imu_ang_vel(env: ManagerBasedEnv, asset_cfg: SceneEntityCfg = SceneEntityCfg("imu")) -> torch.Tensor:
    """Imu sensor angular velocity w.r.t. env.scene.origin expressed in the sensor frame.

    Args:
        env: The environment.
        asset_cfg: The SceneEntity associated with an Imu sensor.

    Returns:
        Angular velocity (rad/s), shape of torch.tensor is (num_env,3).
    """
    asset: Imu = env.scene[asset_cfg.name]
    return asset.data.ang_vel_b


def imu_lin_acc(env: ManagerBasedEnv, asset_cfg: SceneEntityCfg = SceneEntityCfg("imu")) -> torch.Tensor:
    """Imu sensor linear acceleration w.r.t. env.scene.origin expressed in sensor frame.

    Args:
        env: The environment.
        asset_cfg: The SceneEntity associated with an Imu sensor.

    Returns:
        linear acceleration (m/s^2), shape of torch.tensor is (num_env,3).
    """
    asset: Imu = env.scene[asset_cfg.name]
    return asset.data.lin_acc_b


def grab_images(
=======
def image(
>>>>>>> 2a9198c8
    env: ManagerBasedEnv,
    sensor_cfg: SceneEntityCfg = SceneEntityCfg("tiled_camera"),
    data_type: str = "rgb",
    convert_perspective_to_orthogonal: bool = False,
    normalize: bool = True,
) -> torch.Tensor:
    """Images of a specific datatype from the camera sensor.

    If the flag :attr:`normalize` is True, post-processing of the images are performed based on their
    data-types:

    - "rgb": Scales the image to (0, 1) and subtracts with the mean of the current image batch.
    - "depth" or "distance_to_camera" or "distance_to_plane": Replaces infinity values with zero.

    Args:
        env: The environment the cameras are placed within.
        sensor_cfg: The desired sensor to read from. Defaults to SceneEntityCfg("tiled_camera").
        data_type: The data type to pull from the desired camera. Defaults to "rgb".
        convert_perspective_to_orthogonal: Whether to orthogonalize perspective depth images.
            This is used only when the data type is "distance_to_camera". Defaults to False.
        normalize: Whether to normalize the images. This depends on the selected data type.
            Defaults to True.

    Returns:
        The images produced at the last time-step
    """
    # extract the used quantities (to enable type-hinting)
    sensor: TiledCamera | Camera | RayCasterCamera = env.scene.sensors[sensor_cfg.name]

    # obtain the input image
    images = sensor.data.output[data_type]

    # depth image conversion
    if (data_type == "distance_to_camera") and convert_perspective_to_orthogonal:
        images = math_utils.orthogonalize_perspective_depth(images, sensor.data.intrinsic_matrices)

    # rgb/depth image normalization
    if normalize:
        if data_type == "rgb":
            images = images.float() / 255.0
            mean_tensor = torch.mean(images, dim=(1, 2), keepdim=True)
            images -= mean_tensor
        elif "distance_to" in data_type or "depth" in data_type:
            images[images == float("inf")] = 0

    return images.clone()


"""
Actions.
"""


def last_action(env: ManagerBasedEnv, action_name: str | None = None) -> torch.Tensor:
    """The last input action to the environment.

    The name of the action term for which the action is required. If None, the
    entire action tensor is returned.
    """
    if action_name is None:
        return env.action_manager.action
    else:
        return env.action_manager.get_term(action_name).raw_actions


"""
Commands.
"""


def generated_commands(env: ManagerBasedRLEnv, command_name: str) -> torch.Tensor:
    """The generated command from command term in the command manager with the given name."""
    return env.command_manager.get_command(command_name)<|MERGE_RESOLUTION|>--- conflicted
+++ resolved
@@ -182,7 +182,6 @@
     return link_incoming_forces.view(env.num_envs, -1)
 
 
-<<<<<<< HEAD
 def imu_orientation(env: ManagerBasedEnv, asset_cfg: SceneEntityCfg = SceneEntityCfg("imu")) -> torch.Tensor:
     """Imu sensor orientation w.r.t the env.scene.origin.
 
@@ -224,11 +223,8 @@
     asset: Imu = env.scene[asset_cfg.name]
     return asset.data.lin_acc_b
 
-
-def grab_images(
-=======
+  
 def image(
->>>>>>> 2a9198c8
     env: ManagerBasedEnv,
     sensor_cfg: SceneEntityCfg = SceneEntityCfg("tiled_camera"),
     data_type: str = "rgb",
