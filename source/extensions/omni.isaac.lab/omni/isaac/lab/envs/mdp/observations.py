--- conflicted
+++ resolved
@@ -17,13 +17,9 @@
 import omni.isaac.lab.utils.math as math_utils
 from omni.isaac.lab.assets import Articulation, RigidObject
 from omni.isaac.lab.managers import SceneEntityCfg
-<<<<<<< HEAD
 from omni.isaac.lab.managers.manager_base import ManagerTermBase
 from omni.isaac.lab.managers.manager_term_cfg import ObservationTermCfg
-from omni.isaac.lab.sensors import Camera, RayCaster, RayCasterCamera, TiledCamera
-=======
 from omni.isaac.lab.sensors import Camera, Imu, RayCaster, RayCasterCamera, TiledCamera
->>>>>>> be526037
 
 if TYPE_CHECKING:
     from omni.isaac.lab.envs import ManagerBasedEnv, ManagerBasedRLEnv
@@ -294,9 +290,11 @@
 
         def create_theia_model(model_name):
             return {
-                "model": lambda: AutoModel.from_pretrained(
-                    f"theaiinstitute/{model_name}", trust_remote_code=True
-                ).eval().to("cuda:0"),
+                "model": (
+                    lambda: AutoModel.from_pretrained(f"theaiinstitute/{model_name}", trust_remote_code=True)
+                    .eval()
+                    .to("cuda:0")
+                ),
                 "preprocess": lambda img: (img - torch.amin(img, dim=(1, 2), keepdim=True)) / (
                     torch.amax(img, dim=(1, 2), keepdim=True) - torch.amin(img, dim=(1, 2), keepdim=True)
                 ),
@@ -317,8 +315,12 @@
 
         # List of Theia models
         theia_models = [
-            "theia-tiny-patch16-224-cddsv", "theia-tiny-patch16-224-cdiv", "theia-small-patch16-224-cdiv",
-            "theia-base-patch16-224-cdiv", "theia-small-patch16-224-cddsv", "theia-base-patch16-224-cddsv",
+            "theia-tiny-patch16-224-cddsv",
+            "theia-tiny-patch16-224-cdiv",
+            "theia-small-patch16-224-cdiv",
+            "theia-base-patch16-224-cdiv",
+            "theia-small-patch16-224-cddsv",
+            "theia-base-patch16-224-cddsv",
         ]
 
         # List of ResNet models
@@ -336,7 +338,6 @@
 
         self.model_zoo_cfg = self.default_model_zoo_cfg
         self.model_zoo = {}
-
 
     def __call__(
         self,
