--- conflicted
+++ resolved
@@ -93,10 +93,6 @@
     Note:
         The default value is the horizontal aperture of a 35 mm spherical projector.
     """
-<<<<<<< HEAD
-=======
-
->>>>>>> 8fcbf85f
     vertical_aperture: float | None = None
     """Vertical aperture (in mm). Defaults to None.
 
@@ -107,12 +103,6 @@
     .. math::
         \text{vertical aperture} = \text{horizontal aperture} \times \frac{\text{height}}{\text{width}}
     """
-<<<<<<< HEAD
-    horizontal_aperture_offset: float = 0.0
-    """Offsets Resolution/Film gate horizontally (in cm). Defaults to 0.0."""
-    vertical_aperture_offset: float = 0.0
-    """Offsets Resolution/Film gate vertically (in cm). Defaults to 0.0."""
-=======
 
     horizontal_aperture_offset: float = 0.0
     """Offsets Resolution/Film gate horizontally. Defaults to 0.0."""
@@ -120,7 +110,6 @@
     vertical_aperture_offset: float = 0.0
     """Offsets Resolution/Film gate vertically. Defaults to 0.0."""
 
->>>>>>> 8fcbf85f
     width: int = MISSING
     """Width of the image (in pixels)."""
 
@@ -130,53 +119,27 @@
     @classmethod
     def from_intrinsic_matrix(
         cls,
-<<<<<<< HEAD
-        focal_length: float,
-        intrinsic_matrix: list[float],
-        width: int,
-        height: int,
-    ) -> PinholeCameraPatternCfg:
-        r"""Create an :class:`PinholeCameraPatternCfg` instance from an intrinsic matrix.
-=======
         intrinsic_matrix: list[float],
         width: int,
         height: int,
         focal_length: float = 24.0,
     ) -> PinholeCameraPatternCfg:
         r"""Create a :class:`PinholeCameraPatternCfg` class instance from an intrinsic matrix.
->>>>>>> 8fcbf85f
 
         The intrinsic matrix is a 3x3 matrix that defines the mapping between the 3D world coordinates and
         the 2D image. The matrix is defined as:
 
         .. math::
-<<<<<<< HEAD
-            \begin{bmatrix}
-            f_x & 0 & c_x \\
-            0 & f_y & c_y \\
-            0 & 0 & 1
-            \end{bmatrix}
-=======
             I_{cam} = \begin{bmatrix}
             f_x & 0 & c_x \\
             0 & f_y & c_y \\
             0 & 0 & 1
             \end{bmatrix},
->>>>>>> 8fcbf85f
 
         where :math:`f_x` and :math:`f_y` are the focal length along x and y direction, while :math:`c_x` and :math:`c_y` are the
         principle point offsets along x and y direction respectively.
 
         Args:
-<<<<<<< HEAD
-            focal_length: Focal length of the camera (in cm).
-            intrinsic_matrix: Intrinsic matrix of the camera in row-major format. Shape is (9,).
-            width: Width of the image (in pixels).
-            height: Height of the image (in pixels).
-
-        Returns:
-            PinholeCameraPatternCfg: The configuration for the pinhole camera pattern.
-=======
             intrinsic_matrix: Intrinsic matrix of the camera in row-major format.
                 The matrix is defined as [f_x, 0, c_x, 0, f_y, c_y, 0, 0, 1]. Shape is (9,).
             width: Width of the image (in pixels).
@@ -185,7 +148,6 @@
 
         Returns:
             An instance of the :class:`PinholeCameraPatternCfg` class.
->>>>>>> 8fcbf85f
         """
         # extract parameters from matrix
         f_x = intrinsic_matrix[0]
