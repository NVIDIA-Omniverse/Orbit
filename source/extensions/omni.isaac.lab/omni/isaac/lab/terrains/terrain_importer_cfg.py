# Copyright (c) 2022-2024, The Isaac Lab Project Developers.
# All rights reserved.
#
# SPDX-License-Identifier: BSD-3-Clause

from __future__ import annotations

from dataclasses import MISSING
from typing import TYPE_CHECKING, Literal

import omni.isaac.lab.sim as sim_utils
from omni.isaac.lab.utils import configclass

from .terrain_importer import TerrainImporter

if TYPE_CHECKING:
    from .terrain_generator_cfg import TerrainGeneratorCfg


@configclass
class TerrainImporterCfg:
    """Configuration for the terrain manager."""

    class_type: type = TerrainImporter
    """The class to use for the terrain importer.

    Defaults to :class:`omni.isaac.lab.terrains.terrain_importer.TerrainImporter`.
    """

    collision_group: int = -1
    """The collision group of the terrain. Defaults to -1."""

    prim_path: str = MISSING
    """The absolute path of the USD terrain prim.

    All sub-terrains are imported relative to this prim path.
    """

    num_envs: int = 1
    """The number of environment origins to consider. Defaults to 1.
<<<<<<< HEAD

    In case, the :class:`~omni.isaac.lab.scene.InteractiveSceneCfg` is used, this parameter gets overridden by
    :class:`~omni.isaac.lab.scene.InteractiveSceneCfg.num_envs` attribute.
=======
    
    In case, the :class:`~omni.isaac.lab.scene.InteractiveSceneCfg` is used, this parameter gets overidden by
    :attr:`omni.isaac.lab.scene.InteractiveSceneCfg.num_envs` attribute.
>>>>>>> 6ab60fe0
    """

    terrain_type: Literal["generator", "plane", "usd"] = "generator"
    """The type of terrain to generate. Defaults to "generator".

    Available options are "plane", "usd", and "generator".
    """

    terrain_generator: TerrainGeneratorCfg | None = None
    """The terrain generator configuration.

    Only used if ``terrain_type`` is set to "generator".
    """

    usd_path: str | None = None
    """The path to the USD file containing the terrain.

    Only used if ``terrain_type`` is set to "usd".
    """

    env_spacing: float | None = None
    """The spacing between environment origins when defined in a grid. Defaults to None.

    Note:
      This parameter is used only when the ``terrain_type`` is ``"plane"`` or ``"usd"``.
    """

    visual_material: sim_utils.VisualMaterialCfg | None = sim_utils.PreviewSurfaceCfg(
        diffuse_color=(0.065, 0.0725, 0.080)
    )
    """The visual material of the terrain. Defaults to a dark gray color material.

    The material is created at the path: ``{prim_path}/visualMaterial``. If `None`, then no material is created.

    .. note::
        This parameter is used only when the ``terrain_type`` is ``"generator"``.
    """

    physics_material: sim_utils.RigidBodyMaterialCfg = sim_utils.RigidBodyMaterialCfg()
    """The physics material of the terrain. Defaults to a default physics material.

    The material is created at the path: ``{prim_path}/physicsMaterial``.

    .. note::
        This parameter is used only when the ``terrain_type`` is ``"generator"`` or ``"plane"``.
    """

    max_init_terrain_level: int | None = None
    """The maximum initial terrain level for defining environment origins. Defaults to None.

    The terrain levels are specified by the number of rows in the grid arrangement of
    sub-terrains. If None, then the initial terrain level is set to the maximum
    terrain level available (``num_rows - 1``).

    Note:
      This parameter is used only when sub-terrain origins are defined.
    """

    debug_vis: bool = False
    """Whether to enable visualization of terrain origins for the terrain. Defaults to False."""<|MERGE_RESOLUTION|>--- conflicted
+++ resolved
@@ -38,15 +38,9 @@
 
     num_envs: int = 1
     """The number of environment origins to consider. Defaults to 1.
-<<<<<<< HEAD
 
     In case, the :class:`~omni.isaac.lab.scene.InteractiveSceneCfg` is used, this parameter gets overridden by
-    :class:`~omni.isaac.lab.scene.InteractiveSceneCfg.num_envs` attribute.
-=======
-    
-    In case, the :class:`~omni.isaac.lab.scene.InteractiveSceneCfg` is used, this parameter gets overidden by
     :attr:`omni.isaac.lab.scene.InteractiveSceneCfg.num_envs` attribute.
->>>>>>> 6ab60fe0
     """
 
     terrain_type: Literal["generator", "plane", "usd"] = "generator"
