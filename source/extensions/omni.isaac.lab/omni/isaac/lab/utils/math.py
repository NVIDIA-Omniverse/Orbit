# Copyright (c) 2022-2024, The Isaac Lab Project Developers.
# All rights reserved.
#
# SPDX-License-Identifier: BSD-3-Clause

"""Sub-module containing utilities for various math operations."""

# needed to import for allowing type-hinting: torch.Tensor | np.ndarray
from __future__ import annotations

import numpy as np
import torch
import torch.nn.functional
from typing import Literal

"""
General
"""


@torch.jit.script
def scale_transform(x: torch.Tensor, lower: torch.Tensor, upper: torch.Tensor) -> torch.Tensor:
    """Normalizes a given input tensor to a range of [-1, 1].

    .. note::
        It uses pytorch broadcasting functionality to deal with batched input.

    Args:
        x: Input tensor of shape (N, dims).
        lower: The minimum value of the tensor. Shape is (N, dims) or (dims,).
        upper: The maximum value of the tensor. Shape is (N, dims) or (dims,).

    Returns:
        Normalized transform of the tensor. Shape is (N, dims).
    """
    # default value of center
    offset = (lower + upper) * 0.5
    # return normalized tensor
    return 2 * (x - offset) / (upper - lower)


@torch.jit.script
def unscale_transform(x: torch.Tensor, lower: torch.Tensor, upper: torch.Tensor) -> torch.Tensor:
    """De-normalizes a given input tensor from range of [-1, 1] to (lower, upper).

    .. note::
        It uses pytorch broadcasting functionality to deal with batched input.

    Args:
        x: Input tensor of shape (N, dims).
        lower: The minimum value of the tensor. Shape is (N, dims) or (dims,).
        upper: The maximum value of the tensor. Shape is (N, dims) or (dims,).

    Returns:
        De-normalized transform of the tensor. Shape is (N, dims).
    """
    # default value of center
    offset = (lower + upper) * 0.5
    # return normalized tensor
    return x * (upper - lower) * 0.5 + offset


@torch.jit.script
def saturate(x: torch.Tensor, lower: torch.Tensor, upper: torch.Tensor) -> torch.Tensor:
    """Clamps a given input tensor to (lower, upper).

    It uses pytorch broadcasting functionality to deal with batched input.

    Args:
        x: Input tensor of shape (N, dims).
        lower: The minimum value of the tensor. Shape is (N, dims) or (dims,).
        upper: The maximum value of the tensor. Shape is (N, dims) or (dims,).

    Returns:
        Clamped transform of the tensor. Shape is (N, dims).
    """
    return torch.max(torch.min(x, upper), lower)


@torch.jit.script
def normalize(x: torch.Tensor, eps: float = 1e-9) -> torch.Tensor:
    """Normalizes a given input tensor to unit length.

    Args:
        x: Input tensor of shape (N, dims).
        eps: A small value to avoid division by zero. Defaults to 1e-9.

    Returns:
        Normalized tensor of shape (N, dims).
    """
    return x / x.norm(p=2, dim=-1).clamp(min=eps, max=None).unsqueeze(-1)


@torch.jit.script
def wrap_to_pi(angles: torch.Tensor) -> torch.Tensor:
    r"""Wraps input angles (in radians) to the range :math:`[-\pi, \pi]`.

    This function wraps angles in radians to the range :math:`[-\pi, \pi]`, such that
    :math:`\pi` maps to :math:`\pi`, and :math:`-\pi` maps to :math:`-\pi`. In general,
    odd positive multiples of :math:`\pi` are mapped to :math:`\pi`, and odd negative
    multiples of :math:`\pi` are mapped to :math:`-\pi`.

    The function behaves similar to MATLAB's `wrapToPi <https://www.mathworks.com/help/map/ref/wraptopi.html>`_
    function.

    Args:
        angles: Input angles of any shape.

    Returns:
        Angles in the range :math:`[-\pi, \pi]`.
    """
    # wrap to [0, 2*pi)
    wrapped_angle = (angles + torch.pi) % (2 * torch.pi)
    # map to [-pi, pi]
    # we check for zero in wrapped angle to make it go to pi when input angle is odd multiple of pi
    return torch.where((wrapped_angle == 0) & (angles > 0), torch.pi, wrapped_angle - torch.pi)


@torch.jit.script
def copysign(mag: float, other: torch.Tensor) -> torch.Tensor:
    """Create a new floating-point tensor with the magnitude of input and the sign of other, element-wise.

    Note:
        The implementation follows from `torch.copysign`. The function allows a scalar magnitude.

    Args:
        mag: The magnitude scalar.
        other: The tensor containing values whose signbits are applied to magnitude.

    Returns:
        The output tensor.
    """
    mag_torch = torch.tensor(mag, device=other.device, dtype=torch.float).repeat(other.shape[0])
    return torch.abs(mag_torch) * torch.sign(other)


"""
Rotation
"""


@torch.jit.script
def matrix_from_quat(quaternions: torch.Tensor) -> torch.Tensor:
    """Convert rotations given as quaternions to rotation matrices.

    Args:
        quaternions: The quaternion orientation in (w, x, y, z). Shape is (..., 4).

    Returns:
        Rotation matrices. The shape is (..., 3, 3).

    Reference:
        https://github.com/facebookresearch/pytorch3d/blob/main/pytorch3d/transforms/rotation_conversions.py#L41-L70
    """
    r, i, j, k = torch.unbind(quaternions, -1)
    # pyre-fixme[58]: `/` is not supported for operand types `float` and `Tensor`.
    two_s = 2.0 / (quaternions * quaternions).sum(-1)

    o = torch.stack(
        (
            1 - two_s * (j * j + k * k),
            two_s * (i * j - k * r),
            two_s * (i * k + j * r),
            two_s * (i * j + k * r),
            1 - two_s * (i * i + k * k),
            two_s * (j * k - i * r),
            two_s * (i * k - j * r),
            two_s * (j * k + i * r),
            1 - two_s * (i * i + j * j),
        ),
        -1,
    )
    return o.reshape(quaternions.shape[:-1] + (3, 3))


def convert_quat(quat: torch.Tensor | np.ndarray, to: Literal["xyzw", "wxyz"] = "xyzw") -> torch.Tensor | np.ndarray:
    """Converts quaternion from one convention to another.

    The convention to convert TO is specified as an optional argument. If to == 'xyzw',
    then the input is in 'wxyz' format, and vice-versa.

    Args:
        quat: The quaternion of shape (..., 4).
        to: Convention to convert quaternion to.. Defaults to "xyzw".

    Returns:
        The converted quaternion in specified convention.

    Raises:
        ValueError: Invalid input argument `to`, i.e. not "xyzw" or "wxyz".
        ValueError: Invalid shape of input `quat`, i.e. not (..., 4,).
    """
    # check input is correct
    if quat.shape[-1] != 4:
        msg = f"Expected input quaternion shape mismatch: {quat.shape} != (..., 4)."
        raise ValueError(msg)
    if to not in ["xyzw", "wxyz"]:
        msg = f"Expected input argument `to` to be 'xyzw' or 'wxyz'. Received: {to}."
        raise ValueError(msg)
    # check if input is numpy array (we support this backend since some classes use numpy)
    if isinstance(quat, np.ndarray):
        # use numpy functions
        if to == "xyzw":
            # wxyz -> xyzw
            return np.roll(quat, -1, axis=-1)
        else:
            # xyzw -> wxyz
            return np.roll(quat, 1, axis=-1)
    else:
        # convert to torch (sanity check)
        if not isinstance(quat, torch.Tensor):
            quat = torch.tensor(quat, dtype=float)
        # convert to specified quaternion type
        if to == "xyzw":
            # wxyz -> xyzw
            return quat.roll(-1, dims=-1)
        else:
            # xyzw -> wxyz
            return quat.roll(1, dims=-1)


@torch.jit.script
def quat_conjugate(q: torch.Tensor) -> torch.Tensor:
    """Computes the conjugate of a quaternion.

    Args:
        q: The quaternion orientation in (w, x, y, z). Shape is (..., 4).

    Returns:
        The conjugate quaternion in (w, x, y, z). Shape is (..., 4).
    """
    shape = q.shape
    q = q.reshape(-1, 4)
    return torch.cat((q[:, 0:1], -q[:, 1:]), dim=-1).view(shape)


@torch.jit.script
def quat_inv(q: torch.Tensor) -> torch.Tensor:
    """Compute the inverse of a quaternion.

    Args:
        q: The quaternion orientation in (w, x, y, z). Shape is (N, 4).

    Returns:
        The inverse quaternion in (w, x, y, z). Shape is (N, 4).
    """
    return normalize(quat_conjugate(q))


@torch.jit.script
def quat_from_euler_xyz(roll: torch.Tensor, pitch: torch.Tensor, yaw: torch.Tensor) -> torch.Tensor:
    """Convert rotations given as Euler angles in radians to Quaternions.

    Note:
        The euler angles are assumed in XYZ convention.

    Args:
        roll: Rotation around x-axis (in radians). Shape is (N,).
        pitch: Rotation around y-axis (in radians). Shape is (N,).
        yaw: Rotation around z-axis (in radians). Shape is (N,).

    Returns:
        The quaternion in (w, x, y, z). Shape is (N, 4).
    """
    cy = torch.cos(yaw * 0.5)
    sy = torch.sin(yaw * 0.5)
    cr = torch.cos(roll * 0.5)
    sr = torch.sin(roll * 0.5)
    cp = torch.cos(pitch * 0.5)
    sp = torch.sin(pitch * 0.5)
    # compute quaternion
    qw = cy * cr * cp + sy * sr * sp
    qx = cy * sr * cp - sy * cr * sp
    qy = cy * cr * sp + sy * sr * cp
    qz = sy * cr * cp - cy * sr * sp

    return torch.stack([qw, qx, qy, qz], dim=-1)


@torch.jit.script
def _sqrt_positive_part(x: torch.Tensor) -> torch.Tensor:
    """Returns torch.sqrt(torch.max(0, x)) but with a zero sub-gradient where x is 0.

    Reference:
        https://github.com/facebookresearch/pytorch3d/blob/main/pytorch3d/transforms/rotation_conversions.py#L91-L99
    """
    ret = torch.zeros_like(x)
    positive_mask = x > 0
    ret[positive_mask] = torch.sqrt(x[positive_mask])
    return ret


@torch.jit.script
def quat_from_matrix(matrix: torch.Tensor) -> torch.Tensor:
    """Convert rotations given as rotation matrices to quaternions.

    Args:
        matrix: The rotation matrices. Shape is (..., 3, 3).

    Returns:
        The quaternion in (w, x, y, z). Shape is (..., 4).

    Reference:
        https://github.com/facebookresearch/pytorch3d/blob/main/pytorch3d/transforms/rotation_conversions.py#L102-L161
    """
    if matrix.size(-1) != 3 or matrix.size(-2) != 3:
        raise ValueError(f"Invalid rotation matrix shape {matrix.shape}.")

    batch_dim = matrix.shape[:-2]
    m00, m01, m02, m10, m11, m12, m20, m21, m22 = torch.unbind(matrix.reshape(batch_dim + (9,)), dim=-1)

    q_abs = _sqrt_positive_part(
        torch.stack(
            [
                1.0 + m00 + m11 + m22,
                1.0 + m00 - m11 - m22,
                1.0 - m00 + m11 - m22,
                1.0 - m00 - m11 + m22,
            ],
            dim=-1,
        )
    )

    # we produce the desired quaternion multiplied by each of r, i, j, k
    quat_by_rijk = torch.stack(
        [
            # pyre-fixme[58]: `**` is not supported for operand types `Tensor` and `int`.
            torch.stack([q_abs[..., 0] ** 2, m21 - m12, m02 - m20, m10 - m01], dim=-1),
            # pyre-fixme[58]: `**` is not supported for operand types `Tensor` and `int`.
            torch.stack([m21 - m12, q_abs[..., 1] ** 2, m10 + m01, m02 + m20], dim=-1),
            # pyre-fixme[58]: `**` is not supported for operand types `Tensor` and `int`.
            torch.stack([m02 - m20, m10 + m01, q_abs[..., 2] ** 2, m12 + m21], dim=-1),
            # pyre-fixme[58]: `**` is not supported for operand types `Tensor` and `int`.
            torch.stack([m10 - m01, m20 + m02, m21 + m12, q_abs[..., 3] ** 2], dim=-1),
        ],
        dim=-2,
    )

    # We floor here at 0.1 but the exact level is not important; if q_abs is small,
    # the candidate won't be picked.
    flr = torch.tensor(0.1).to(dtype=q_abs.dtype, device=q_abs.device)
    quat_candidates = quat_by_rijk / (2.0 * q_abs[..., None].max(flr))

    # if not for numerical problems, quat_candidates[i] should be same (up to a sign),
    # forall i; we pick the best-conditioned one (with the largest denominator)
    return quat_candidates[torch.nn.functional.one_hot(q_abs.argmax(dim=-1), num_classes=4) > 0.5, :].reshape(
        batch_dim + (4,)
    )


def _axis_angle_rotation(axis: Literal["X", "Y", "Z"], angle: torch.Tensor) -> torch.Tensor:
    """Return the rotation matrices for one of the rotations about an axis of which Euler angles describe,
    for each value of the angle given.

    Args:
        axis: Axis label "X" or "Y or "Z".
        angle: Euler angles in radians of any shape.

    Returns:
        Rotation matrices. Shape is (..., 3, 3).

    Reference:
        https://github.com/facebookresearch/pytorch3d/blob/main/pytorch3d/transforms/rotation_conversions.py#L164-L191
    """
    cos = torch.cos(angle)
    sin = torch.sin(angle)
    one = torch.ones_like(angle)
    zero = torch.zeros_like(angle)

    if axis == "X":
        R_flat = (one, zero, zero, zero, cos, -sin, zero, sin, cos)
    elif axis == "Y":
        R_flat = (cos, zero, sin, zero, one, zero, -sin, zero, cos)
    elif axis == "Z":
        R_flat = (cos, -sin, zero, sin, cos, zero, zero, zero, one)
    else:
        raise ValueError("letter must be either X, Y or Z.")

    return torch.stack(R_flat, -1).reshape(angle.shape + (3, 3))


def matrix_from_euler(euler_angles: torch.Tensor, convention: str) -> torch.Tensor:
    """
    Convert rotations given as Euler angles in radians to rotation matrices.

    Args:
        euler_angles: Euler angles in radians. Shape is (..., 3).
        convention: Convention string of three uppercase letters from {"X", "Y", and "Z"}.
            For example, "XYZ" means that the rotations should be applied first about x,
            then y, then z.

    Returns:
        Rotation matrices. Shape is (..., 3, 3).

    Reference:
        https://github.com/facebookresearch/pytorch3d/blob/main/pytorch3d/transforms/rotation_conversions.py#L194-L220
    """
    if euler_angles.dim() == 0 or euler_angles.shape[-1] != 3:
        raise ValueError("Invalid input euler angles.")
    if len(convention) != 3:
        raise ValueError("Convention must have 3 letters.")
    if convention[1] in (convention[0], convention[2]):
        raise ValueError(f"Invalid convention {convention}.")
    for letter in convention:
        if letter not in ("X", "Y", "Z"):
            raise ValueError(f"Invalid letter {letter} in convention string.")
    matrices = [_axis_angle_rotation(c, e) for c, e in zip(convention, torch.unbind(euler_angles, -1))]
    # return functools.reduce(torch.matmul, matrices)
    return torch.matmul(torch.matmul(matrices[0], matrices[1]), matrices[2])


@torch.jit.script
def euler_xyz_from_quat(quat: torch.Tensor) -> tuple[torch.Tensor, torch.Tensor, torch.Tensor]:
    """Convert rotations given as quaternions to Euler angles in radians.

    Note:
        The euler angles are assumed in XYZ convention.

    Args:
        quat: The quaternion orientation in (w, x, y, z). Shape is (N, 4).

    Returns:
        A tuple containing roll-pitch-yaw. Each element is a tensor of shape (N,).

    Reference:
        https://en.wikipedia.org/wiki/Conversion_between_quaternions_and_Euler_angles
    """
    q_w, q_x, q_y, q_z = quat[:, 0], quat[:, 1], quat[:, 2], quat[:, 3]
    # roll (x-axis rotation)
    sin_roll = 2.0 * (q_w * q_x + q_y * q_z)
    cos_roll = 1 - 2 * (q_x * q_x + q_y * q_y)
    roll = torch.atan2(sin_roll, cos_roll)

    # pitch (y-axis rotation)
    sin_pitch = 2.0 * (q_w * q_y - q_z * q_x)
    pitch = torch.where(torch.abs(sin_pitch) >= 1, copysign(torch.pi / 2.0, sin_pitch), torch.asin(sin_pitch))

    # yaw (z-axis rotation)
    sin_yaw = 2.0 * (q_w * q_z + q_x * q_y)
    cos_yaw = 1 - 2 * (q_y * q_y + q_z * q_z)
    yaw = torch.atan2(sin_yaw, cos_yaw)

    return roll % (2 * torch.pi), pitch % (2 * torch.pi), yaw % (2 * torch.pi)  # TODO: why not wrap_to_pi here ?


@torch.jit.script
def quat_unique(q: torch.Tensor) -> torch.Tensor:
    """Convert a unit quaternion to a standard form where the real part is non-negative.

    Quaternion representations have a singularity since ``q`` and ``-q`` represent the same
    rotation. This function ensures the real part of the quaternion is non-negative.

    Args:
        q: The quaternion orientation in (w, x, y, z). Shape is (..., 4).

    Returns:
        Standardized quaternions. Shape is (..., 4).
    """
    return torch.where(q[..., 0:1] < 0, -q, q)


@torch.jit.script
def quat_mul(q1: torch.Tensor, q2: torch.Tensor) -> torch.Tensor:
    """Multiply two quaternions together.

    Args:
        q1: The first quaternion in (w, x, y, z). Shape is (..., 4).
        q2: The second quaternion in (w, x, y, z). Shape is (..., 4).

    Returns:
        The product of the two quaternions in (w, x, y, z). Shape is (..., 4).

    Raises:
        ValueError: Input shapes of ``q1`` and ``q2`` are not matching.
    """
    # check input is correct
    if q1.shape != q2.shape:
        msg = f"Expected input quaternion shape mismatch: {q1.shape} != {q2.shape}."
        raise ValueError(msg)
    # reshape to (N, 4) for multiplication
    shape = q1.shape
    q1 = q1.reshape(-1, 4)
    q2 = q2.reshape(-1, 4)
    # extract components from quaternions
    w1, x1, y1, z1 = q1[:, 0], q1[:, 1], q1[:, 2], q1[:, 3]
    w2, x2, y2, z2 = q2[:, 0], q2[:, 1], q2[:, 2], q2[:, 3]
    # perform multiplication
    ww = (z1 + x1) * (x2 + y2)
    yy = (w1 - y1) * (w2 + z2)
    zz = (w1 + y1) * (w2 - z2)
    xx = ww + yy + zz
    qq = 0.5 * (xx + (z1 - x1) * (x2 - y2))
    w = qq - ww + (z1 - y1) * (y2 - z2)
    x = qq - xx + (x1 + w1) * (x2 + w2)
    y = qq - yy + (w1 - x1) * (y2 + z2)
    z = qq - zz + (z1 + y1) * (w2 - x2)

    return torch.stack([w, x, y, z], dim=-1).view(shape)


@torch.jit.script
def quat_box_minus(q1: torch.Tensor, q2: torch.Tensor) -> torch.Tensor:
    """The box-minus operator (quaternion difference) between two quaternions.

    Args:
        q1: The first quaternion in (w, x, y, z). Shape is (N, 4).
        q2: The second quaternion in (w, x, y, z). Shape is (N, 4).

    Returns:
        The difference between the two quaternions. Shape is (N, 3).
    """
    quat_diff = quat_mul(q1, quat_conjugate(q2))  # q1 * q2^-1
    re = quat_diff[:, 0]  # real part, q = [w, x, y, z] = [re, im]
    im = quat_diff[:, 1:]  # imaginary part
    norm_im = torch.norm(im, dim=1)
    scale = 2.0 * torch.where(norm_im > 1.0e-7, torch.atan2(norm_im, re) / norm_im, torch.sign(re))
    return scale.unsqueeze(-1) * im


@torch.jit.script
def yaw_quat(quat: torch.Tensor) -> torch.Tensor:
    """Extract the yaw component of a quaternion.

    Args:
        quat: The orientation in (w, x, y, z). Shape is (..., 4)

    Returns:
        A quaternion with only yaw component.
    """
    shape = quat.shape
    quat_yaw = quat.clone().view(-1, 4)
    qw = quat_yaw[:, 0]
    qx = quat_yaw[:, 1]
    qy = quat_yaw[:, 2]
    qz = quat_yaw[:, 3]
    yaw = torch.atan2(2 * (qw * qz + qx * qy), 1 - 2 * (qy * qy + qz * qz))
    quat_yaw[:] = 0.0
    quat_yaw[:, 3] = torch.sin(yaw / 2)
    quat_yaw[:, 0] = torch.cos(yaw / 2)
    quat_yaw = normalize(quat_yaw)
    return quat_yaw.view(shape)


@torch.jit.script
def quat_apply(quat: torch.Tensor, vec: torch.Tensor) -> torch.Tensor:
    """Apply a quaternion rotation to a vector.

    Args:
        quat: The quaternion in (w, x, y, z). Shape is (..., 4).
        vec: The vector in (x, y, z). Shape is (..., 3).

    Returns:
        The rotated vector in (x, y, z). Shape is (..., 3).
    """
    # store shape
    shape = vec.shape
    # reshape to (N, 3) for multiplication
    quat = quat.reshape(-1, 4)
    vec = vec.reshape(-1, 3)
    # extract components from quaternions
    xyz = quat[:, 1:]
    t = xyz.cross(vec, dim=-1) * 2
    return (vec + quat[:, 0:1] * t + xyz.cross(t, dim=-1)).view(shape)


@torch.jit.script
def quat_apply_yaw(quat: torch.Tensor, vec: torch.Tensor) -> torch.Tensor:
    """Rotate a vector only around the yaw-direction.

    Args:
        quat: The orientation in (w, x, y, z). Shape is (N, 4).
        vec: The vector in (x, y, z). Shape is (N, 3).

    Returns:
        The rotated vector in (x, y, z). Shape is (N, 3).
    """
    quat_yaw = yaw_quat(quat)
    return quat_apply(quat_yaw, vec)


@torch.jit.script
def quat_rotate(q: torch.Tensor, v: torch.Tensor) -> torch.Tensor:
    """Rotate a vector by a quaternion along the last dimension of q and v.

    Args:
        q: The quaternion in (w, x, y, z). Shape is (..., 4).
        v: The vector in (x, y, z). Shape is (..., 3).

    Returns:
        The rotated vector in (x, y, z). Shape is (..., 3).
    """
    q_w = q[..., 0]
    q_vec = q[..., 1:]
    a = v * (2.0 * q_w**2 - 1.0).unsqueeze(-1)
    b = torch.cross(q_vec, v, dim=-1) * q_w.unsqueeze(-1) * 2.0
    # for two-dimensional tensors, bmm is faster than einsum
    if q_vec.dim() == 2:
        c = q_vec * torch.bmm(q_vec.view(q.shape[0], 1, 3), v.view(q.shape[0], 3, 1)).squeeze(-1) * 2.0
    else:
        c = q_vec * torch.einsum("...i,...i->...", q_vec, v).unsqueeze(-1) * 2.0
    return a + b + c


@torch.jit.script
def quat_rotate_inverse(q: torch.Tensor, v: torch.Tensor) -> torch.Tensor:
    """Rotate a vector by the inverse of a quaternion along the last dimension of q and v.

    Args:
        q: The quaternion in (w, x, y, z). Shape is (..., 4).
        v: The vector in (x, y, z). Shape is (..., 3).

    Returns:
        The rotated vector in (x, y, z). Shape is (..., 3).
    """
    q_w = q[..., 0]
    q_vec = q[..., 1:]
    a = v * (2.0 * q_w**2 - 1.0).unsqueeze(-1)
    b = torch.cross(q_vec, v, dim=-1) * q_w.unsqueeze(-1) * 2.0
    # for two-dimensional tensors, bmm is faster than einsum
    if q_vec.dim() == 2:
        c = q_vec * torch.bmm(q_vec.view(q.shape[0], 1, 3), v.view(q.shape[0], 3, 1)).squeeze(-1) * 2.0
    else:
        c = q_vec * torch.einsum("...i,...i->...", q_vec, v).unsqueeze(-1) * 2.0
    return a - b + c


@torch.jit.script
def quat_from_angle_axis(angle: torch.Tensor, axis: torch.Tensor) -> torch.Tensor:
    """Convert rotations given as angle-axis to quaternions.

    Args:
        angle: The angle turned anti-clockwise in radians around the vector's direction. Shape is (N,).
        axis: The axis of rotation. Shape is (N, 3).

    Returns:
        The quaternion in (w, x, y, z). Shape is (N, 4).
    """
    theta = (angle / 2).unsqueeze(-1)
    xyz = normalize(axis) * theta.sin()
    w = theta.cos()
    return normalize(torch.cat([w, xyz], dim=-1))


@torch.jit.script
def axis_angle_from_quat(quat: torch.Tensor, eps: float = 1.0e-6) -> torch.Tensor:
    """Convert rotations given as quaternions to axis/angle.

    Args:
        quat: The quaternion orientation in (w, x, y, z). Shape is (..., 4).
        eps: The tolerance for Taylor approximation. Defaults to 1.0e-6.

    Returns:
        Rotations given as a vector in axis angle form. Shape is (..., 3).
        The vector's magnitude is the angle turned anti-clockwise in radians around the vector's direction.

    Reference:
        https://github.com/facebookresearch/pytorch3d/blob/main/pytorch3d/transforms/rotation_conversions.py#L526-L554
    """
    # Modified to take in quat as [q_w, q_x, q_y, q_z]
    # Quaternion is [q_w, q_x, q_y, q_z] = [cos(theta/2), n_x * sin(theta/2), n_y * sin(theta/2), n_z * sin(theta/2)]
    # Axis-angle is [a_x, a_y, a_z] = [theta * n_x, theta * n_y, theta * n_z]
    # Thus, axis-angle is [q_x, q_y, q_z] / (sin(theta/2) / theta)
    # When theta = 0, (sin(theta/2) / theta) is undefined
    # However, as theta --> 0, we can use the Taylor approximation 1/2 - theta^2 / 48
    quat = quat * (1.0 - 2.0 * (quat[..., 0:1] < 0.0))
    mag = torch.linalg.norm(quat[..., 1:], dim=-1)
    half_angle = torch.atan2(mag, quat[..., 0])
    angle = 2.0 * half_angle
    # check whether to apply Taylor approximation
    sin_half_angles_over_angles = torch.where(
        angle.abs() > eps, torch.sin(half_angle) / angle, 0.5 - angle * angle / 48
    )
    return quat[..., 1:4] / sin_half_angles_over_angles.unsqueeze(-1)


@torch.jit.script
def quat_error_magnitude(q1: torch.Tensor, q2: torch.Tensor) -> torch.Tensor:
    """Computes the rotation difference between two quaternions.

    Args:
        q1: The first quaternion in (w, x, y, z). Shape is (..., 4).
        q2: The second quaternion in (w, x, y, z). Shape is (..., 4).

    Returns:
        Angular error between input quaternions in radians.
    """
    quat_diff = quat_mul(q1, quat_conjugate(q2))
    return torch.norm(axis_angle_from_quat(quat_diff), dim=-1)


@torch.jit.script
def skew_symmetric_matrix(vec: torch.Tensor) -> torch.Tensor:
    """Computes the skew-symmetric matrix of a vector.

    Args:
        vec: The input vector. Shape is (3,) or (N, 3).

    Returns:
        The skew-symmetric matrix. Shape is (1, 3, 3) or (N, 3, 3).

    Raises:
        ValueError: If input tensor is not of shape (..., 3).
    """
    # check input is correct
    if vec.shape[-1] != 3:
        raise ValueError(f"Expected input vector shape mismatch: {vec.shape} != (..., 3).")
    # unsqueeze the last dimension
    if vec.ndim == 1:
        vec = vec.unsqueeze(0)
    # create a skew-symmetric matrix
    skew_sym_mat = torch.zeros(vec.shape[0], 3, 3, device=vec.device, dtype=vec.dtype)
    skew_sym_mat[:, 0, 1] = -vec[:, 2]
    skew_sym_mat[:, 0, 2] = vec[:, 1]
    skew_sym_mat[:, 1, 2] = -vec[:, 0]
    skew_sym_mat[:, 1, 0] = vec[:, 2]
    skew_sym_mat[:, 2, 0] = -vec[:, 1]
    skew_sym_mat[:, 2, 1] = vec[:, 0]

    return skew_sym_mat


"""
Transformations
"""


def is_identity_pose(pos: torch.tensor, rot: torch.tensor) -> bool:
    """Checks if input poses are identity transforms.

    The function checks if the input position and orientation are close to zero and
    identity respectively using L2-norm. It does NOT check the error in the orientation.

    Args:
        pos: The cartesian position. Shape is (N, 3).
        rot: The quaternion in (w, x, y, z). Shape is (N, 4).

    Returns:
        True if all the input poses result in identity transform. Otherwise, False.
    """
    # create identity transformations
    pos_identity = torch.zeros_like(pos)
    rot_identity = torch.zeros_like(rot)
    rot_identity[..., 0] = 1
    # compare input to identity
    return torch.allclose(pos, pos_identity) and torch.allclose(rot, rot_identity)


# @torch.jit.script
def combine_frame_transforms(
    t01: torch.Tensor, q01: torch.Tensor, t12: torch.Tensor | None = None, q12: torch.Tensor | None = None
) -> tuple[torch.Tensor, torch.Tensor]:
    r"""Combine transformations between two reference frames into a stationary frame.

    It performs the following transformation operation: :math:`T_{02} = T_{01} \times T_{12}`,
    where :math:`T_{AB}` is the homogeneous transformation matrix from frame A to B.

    Args:
        t01: Position of frame 1 w.r.t. frame 0. Shape is (N, 3).
        q01: Quaternion orientation of frame 1 w.r.t. frame 0 in (w, x, y, z). Shape is (N, 4).
        t12: Position of frame 2 w.r.t. frame 1. Shape is (N, 3).
            Defaults to None, in which case the position is assumed to be zero.
        q12: Quaternion orientation of frame 2 w.r.t. frame 1 in (w, x, y, z). Shape is (N, 4).
            Defaults to None, in which case the orientation is assumed to be identity.

    Returns:
        A tuple containing the position and orientation of frame 2 w.r.t. frame 0.
        Shape of the tensors are (N, 3) and (N, 4) respectively.
    """
    # compute orientation
    if q12 is not None:
        q02 = quat_mul(q01, q12)
    else:
        q02 = q01
    # compute translation
    if t12 is not None:
        t02 = t01 + quat_apply(q01, t12)
    else:
        t02 = t01

    return t02, q02


# @torch.jit.script
def subtract_frame_transforms(
    t01: torch.Tensor, q01: torch.Tensor, t02: torch.Tensor | None = None, q02: torch.Tensor | None = None
) -> tuple[torch.Tensor, torch.Tensor]:
    r"""Subtract transformations between two reference frames into a stationary frame.

    It performs the following transformation operation: :math:`T_{12} = T_{01}^{-1} \times T_{02}`,
    where :math:`T_{AB}` is the homogeneous transformation matrix from frame A to B.

    Args:
        t01: Position of frame 1 w.r.t. frame 0. Shape is (N, 3).
        q01: Quaternion orientation of frame 1 w.r.t. frame 0 in (w, x, y, z). Shape is (N, 4).
        t02: Position of frame 2 w.r.t. frame 0. Shape is (N, 3).
            Defaults to None, in which case the position is assumed to be zero.
        q02: Quaternion orientation of frame 2 w.r.t. frame 0 in (w, x, y, z). Shape is (N, 4).
            Defaults to None, in which case the orientation is assumed to be identity.

    Returns:
        A tuple containing the position and orientation of frame 2 w.r.t. frame 1.
        Shape of the tensors are (N, 3) and (N, 4) respectively.
    """
    # compute orientation
    q10 = quat_inv(q01)
    if q02 is not None:
        q12 = quat_mul(q10, q02)
    else:
        q12 = q10
    # compute translation
    if t02 is not None:
        t12 = quat_apply(q10, t02 - t01)
    else:
        t12 = quat_apply(q10, -t01)
    return t12, q12


# @torch.jit.script
def compute_pose_error(
    t01: torch.Tensor,
    q01: torch.Tensor,
    t02: torch.Tensor,
    q02: torch.Tensor,
    rot_error_type: Literal["quat", "axis_angle"] = "axis_angle",
) -> tuple[torch.Tensor, torch.Tensor]:
    """Compute the position and orientation error between source and target frames.

    Args:
        t01: Position of source frame. Shape is (N, 3).
        q01: Quaternion orientation of source frame in (w, x, y, z). Shape is (N, 4).
        t02: Position of target frame. Shape is (N, 3).
        q02: Quaternion orientation of target frame in (w, x, y, z). Shape is (N, 4).
        rot_error_type: The rotation error type to return: "quat", "axis_angle".
            Defaults to "axis_angle".

    Returns:
        A tuple containing position and orientation error. Shape of position error is (N, 3).
        Shape of orientation error depends on the value of :attr:`rot_error_type`:

        - If :attr:`rot_error_type` is "quat", the orientation error is returned
          as a quaternion. Shape is (N, 4).
        - If :attr:`rot_error_type` is "axis_angle", the orientation error is
          returned as an axis-angle vector. Shape is (N, 3).

    Raises:
        ValueError: Invalid rotation error type.
    """
    # Compute quaternion error (i.e., difference quaternion)
    # Reference: https://personal.utdallas.edu/~sxb027100/dock/quaternion.html
    # q_current_norm = q_current * q_current_conj
    source_quat_norm = quat_mul(q01, quat_conjugate(q01))[:, 0]
    # q_current_inv = q_current_conj / q_current_norm
    source_quat_inv = quat_conjugate(q01) / source_quat_norm.unsqueeze(-1)
    # q_error = q_target * q_current_inv
    quat_error = quat_mul(q02, source_quat_inv)

    # Compute position error
    pos_error = t02 - t01

    # return error based on specified type
    if rot_error_type == "quat":
        return pos_error, quat_error
    elif rot_error_type == "axis_angle":
        # Convert to axis-angle error
        axis_angle_error = axis_angle_from_quat(quat_error)
        return pos_error, axis_angle_error
    else:
        raise ValueError(f"Unsupported orientation error type: {rot_error_type}. Valid: 'quat', 'axis_angle'.")


@torch.jit.script
def apply_delta_pose(
    source_pos: torch.Tensor, source_rot: torch.Tensor, delta_pose: torch.Tensor, eps: float = 1.0e-6
) -> tuple[torch.Tensor, torch.Tensor]:
    """Applies delta pose transformation on source pose.

    The first three elements of `delta_pose` are interpreted as cartesian position displacement.
    The remaining three elements of `delta_pose` are interpreted as orientation displacement
    in the angle-axis format.

    Args:
        source_pos: Position of source frame. Shape is (N, 3).
        source_rot: Quaternion orientation of source frame in (w, x, y, z). Shape is (N, 4)..
        delta_pose: Position and orientation displacements. Shape is (N, 6).
        eps: The tolerance to consider orientation displacement as zero. Defaults to 1.0e-6.

    Returns:
        A tuple containing the displaced position and orientation frames.
        Shape of the tensors are (N, 3) and (N, 4) respectively.
    """
    # number of poses given
    num_poses = source_pos.shape[0]
    device = source_pos.device

    # interpret delta_pose[:, 0:3] as target position displacements
    target_pos = source_pos + delta_pose[:, 0:3]
    # interpret delta_pose[:, 3:6] as target rotation displacements
    rot_actions = delta_pose[:, 3:6]
    angle = torch.linalg.vector_norm(rot_actions, dim=1)
    axis = rot_actions / angle.unsqueeze(-1)
    # change from axis-angle to quat convention
    identity_quat = torch.tensor([1.0, 0.0, 0.0, 0.0], device=device).repeat(num_poses, 1)
    rot_delta_quat = torch.where(
        angle.unsqueeze(-1).repeat(1, 4) > eps, quat_from_angle_axis(angle, axis), identity_quat
    )
    # TODO: Check if this is the correct order for this multiplication.
    target_rot = quat_mul(rot_delta_quat, source_rot)

    return target_pos, target_rot


# @torch.jit.script
def transform_points(
    points: torch.Tensor, pos: torch.Tensor | None = None, quat: torch.Tensor | None = None
) -> torch.Tensor:
    r"""Transform input points in a given frame to a target frame.

    This function transform points from a source frame to a target frame. The transformation is defined by the
    position :math:`t` and orientation :math:`R` of the target frame in the source frame.

    .. math::
        p_{target} = R_{target} \times p_{source} + t_{target}

    If the input `points` is a batch of points, the inputs `pos` and `quat` must be either a batch of
    positions and quaternions or a single position and quaternion. If the inputs `pos` and `quat` are
    a single position and quaternion, the same transformation is applied to all points in the batch.

    If either the inputs :attr:`pos` and :attr:`quat` are None, the corresponding transformation is not applied.

    Args:
        points: Points to transform. Shape is (N, P, 3) or (P, 3).
        pos: Position of the target frame. Shape is (N, 3) or (3,).
            Defaults to None, in which case the position is assumed to be zero.
        quat: Quaternion orientation of the target frame in (w, x, y, z). Shape is (N, 4) or (4,).
            Defaults to None, in which case the orientation is assumed to be identity.

    Returns:
        Transformed points in the target frame. Shape is (N, P, 3) or (P, 3).

    Raises:
        ValueError: If the inputs `points` is not of shape (N, P, 3) or (P, 3).
        ValueError: If the inputs `pos` is not of shape (N, 3) or (3,).
        ValueError: If the inputs `quat` is not of shape (N, 4) or (4,).
    """
    points_batch = points.clone()
    # check if inputs are batched
    is_batched = points_batch.dim() == 3
    # -- check inputs
    if points_batch.dim() == 2:
        points_batch = points_batch[None]  # (P, 3) -> (1, P, 3)
    if points_batch.dim() != 3:
        raise ValueError(f"Expected points to have dim = 2 or dim = 3: got shape {points.shape}")
    if not (pos is None or pos.dim() == 1 or pos.dim() == 2):
        raise ValueError(f"Expected pos to have dim = 1 or dim = 2: got shape {pos.shape}")
    if not (quat is None or quat.dim() == 1 or quat.dim() == 2):
        raise ValueError(f"Expected quat to have dim = 1 or dim = 2: got shape {quat.shape}")
    # -- rotation
    if quat is not None:
        # convert to batched rotation matrix
        rot_mat = matrix_from_quat(quat)
        if rot_mat.dim() == 2:
            rot_mat = rot_mat[None]  # (3, 3) -> (1, 3, 3)
        # convert points to matching batch size (N, P, 3) -> (N, 3, P)
        # and apply rotation
        points_batch = torch.matmul(rot_mat, points_batch.transpose_(1, 2))
        # (N, 3, P) -> (N, P, 3)
        points_batch = points_batch.transpose_(1, 2)
    # -- translation
    if pos is not None:
        # convert to batched translation vector
        if pos.dim() == 1:
            pos = pos[None, None, :]  # (3,) -> (1, 1, 3)
        else:
            pos = pos[:, None, :]  # (N, 3) -> (N, 1, 3)
        # apply translation
        points_batch += pos
    # -- return points in same shape as input
    if not is_batched:
        points_batch = points_batch.squeeze(0)  # (1, P, 3) -> (P, 3)

    return points_batch


"""
Projection operations.
"""


@torch.jit.script
def unproject_depth(depth: torch.Tensor, intrinsics: torch.Tensor) -> torch.Tensor:
    r"""Unproject depth image into a pointcloud. This method assumes that depth
<<<<<<< HEAD
    is provided orthagonally relative to the image plane, as opposed to absolutely relative to the camera's
    principal point (perspective depth). To unproject a perspective depth image, use
    :meth:`convert_perspective_depth_to_orthogonal_depth` to convert
    to an orthogonal depth image prior to calling this method as otherwise the
=======
    is provided orthogonally relative to the image plane, as opposed to absolutely relative to the camera's
    principal point (perspective depth). To unproject a perspective depth image, use
    :meth:`convert_perspective_depth_to_orthogonal_depth` to convert
    to an orthogonal depth image prior to calling this method. Otherwise, the
>>>>>>> f8d80cb1
    created point cloud will be distorted, especially around the edges.

    This function converts depth images into points given the calibration matrix of the camera.

    .. math::
        p_{3D} = K^{-1} \times [u, v, 1]^T \times d

    where :math:`p_{3D}` is the 3D point, :math:`d` is the depth value, :math:`u` and :math:`v` are
    the pixel coordinates and :math:`K` is the intrinsic matrix.

    If `depth` is a batch of depth images and `intrinsics` is a single intrinsic matrix, the same
    calibration matrix is applied to all depth images in the batch.

    The function assumes that the width and height are both greater than 1. This makes the function
    deal with many possible shapes of depth images and intrinsics matrices.

    Args:
        depth: The depth measurement. Shape is (H, W) or or (H, W, 1) or (N, H, W) or (N, H, W, 1).
        intrinsics: A tensor providing camera's calibration matrix. Shape is (3, 3) or (N, 3, 3).

    Returns:
        The 3D coordinates of points. Shape is (P, 3) or (N, P, 3).

    Raises:
        ValueError: When depth is not of shape (H, W) or (H, W, 1) or (N, H, W) or (N, H, W, 1).
        ValueError: When intrinsics is not of shape (3, 3) or (N, 3, 3).
    """
    depth_batch = depth.clone()
    intrinsics_batch = intrinsics.clone()
    # check if inputs are batched
    is_batched = depth_batch.dim() == 4 or (depth_batch.dim() == 3 and depth_batch.shape[-1] != 1)
    # make sure inputs are batched
    if depth_batch.dim() == 3 and depth_batch.shape[-1] == 1:
        depth_batch = depth_batch.squeeze(dim=2)  # (H, W, 1) -> (H, W)
    if depth_batch.dim() == 2:
        depth_batch = depth_batch[None]  # (H, W) -> (1, H, W)
    if depth_batch.dim() == 4 and depth_batch.shape[-1] == 1:
        depth_batch = depth_batch.squeeze(dim=3)  # (N, H, W, 1) -> (N, H, W)
    if intrinsics_batch.dim() == 2:
        intrinsics_batch = intrinsics_batch[None]  # (3, 3) -> (1, 3, 3)
    # check shape of inputs
    if depth_batch.dim() != 3:
        raise ValueError(f"Expected depth images to have dim = 2 or 3 or 4: got shape {depth.shape}")
    if intrinsics_batch.dim() != 3:
        raise ValueError(f"Expected intrinsics to have shape (3, 3) or (N, 3, 3): got shape {intrinsics.shape}")

    # get image height and width
    im_height, im_width = depth_batch.shape[1:]
    # create image points in homogeneous coordinates (3, H x W)
    indices_u = torch.arange(im_width, device=depth.device, dtype=depth.dtype)
    indices_v = torch.arange(im_height, device=depth.device, dtype=depth.dtype)
    img_indices = torch.stack(torch.meshgrid([indices_u, indices_v], indexing="ij"), dim=0).reshape(2, -1)
    pixels = torch.nn.functional.pad(img_indices, (0, 0, 0, 1), mode="constant", value=1.0)
    pixels = pixels.unsqueeze(0)  # (3, H x W) -> (1, 3, H x W)

    # unproject points into 3D space
    points = torch.matmul(torch.inverse(intrinsics_batch), pixels)  # (N, 3, H x W)
    points = points / points[:, -1, :].unsqueeze(1)  # normalize by last coordinate
    # flatten depth image (N, H, W) -> (N, H x W)
    depth_batch = depth_batch.transpose_(1, 2).reshape(depth_batch.shape[0], -1).unsqueeze(2)
    depth_batch = depth_batch.expand(-1, -1, 3)
    # scale points by depth
    points_xyz = points.transpose_(1, 2) * depth_batch  # (N, H x W, 3)

    # return points in same shape as input
    if not is_batched:
        points_xyz = points_xyz.squeeze(0)

    return points_xyz


@torch.jit.script
def convert_perspective_depth_to_orthogonal_depth(
    perspective_depth: torch.Tensor, intrinsics: torch.Tensor
) -> torch.Tensor:
    r"""Provided depth image(s) where depth is provided as the distance to the principal
    point of the camera (perspective depth), this function converts it so that depth
    is provided as the distance to the camera's image plane (orthogonal depth).

    This is helpful because `unproject_depth` assumes that depth is expressed in
    the orthogonal depth format.

    If `perspective_depth` is a batch of depth images and `intrinsics` is a single intrinsic matrix,
    the same calibration matrix is applied to all depth images in the batch.

    The function assumes that the width and height are both greater than 1.

    Args:
        perspective_depth: The depth measurement obtained with the distance_to_camera replicator.
            Shape is (H, W) or or (H, W, 1) or (N, H, W) or (N, H, W, 1).
        intrinsics: A tensor providing camera's calibration matrix. Shape is (3, 3) or (N, 3, 3).

    Returns:
        The depth image as if obtained by the distance_to_image_plane replicator. Shape
            matches the input shape of depth

    Raises:
        ValueError: When depth is not of shape (H, W) or (H, W, 1) or (N, H, W) or (N, H, W, 1).
        ValueError: When intrinsics is not of shape (3, 3) or (N, 3, 3).
    """

    # Clone inputs to avoid in-place modifications
    perspective_depth_batch = perspective_depth.clone()
    intrinsics_batch = intrinsics.clone()

    # Check if inputs are batched
    is_batched = perspective_depth_batch.dim() == 4 or (
        perspective_depth_batch.dim() == 3 and perspective_depth_batch.shape[-1] != 1
    )

    # Track whether the last dimension was singleton
    add_last_dim = False
    if perspective_depth_batch.dim() == 4 and perspective_depth_batch.shape[-1] == 1:
        add_last_dim = True
        perspective_depth_batch = perspective_depth_batch.squeeze(dim=3)  # (N, H, W, 1) -> (N, H, W)
    if perspective_depth_batch.dim() == 3 and perspective_depth_batch.shape[-1] == 1:
        add_last_dim = True
        perspective_depth_batch = perspective_depth_batch.squeeze(dim=2)  # (H, W, 1) -> (H, W)

    if perspective_depth_batch.dim() == 2:
        perspective_depth_batch = perspective_depth_batch[None]  # (H, W) -> (1, H, W)

    if intrinsics_batch.dim() == 2:
        intrinsics_batch = intrinsics_batch[None]  # (3, 3) -> (1, 3, 3)

    if is_batched and intrinsics_batch.shape[0] == 1:
        intrinsics_batch = intrinsics_batch.expand(perspective_depth_batch.shape[0], -1, -1)  # (1, 3, 3) -> (N, 3, 3)

    # Validate input shapes
    if perspective_depth_batch.dim() != 3:
        raise ValueError(f"Expected perspective_depth to have 2, 3, or 4 dimensions; got {perspective_depth.shape}.")
    if intrinsics_batch.dim() != 3:
        raise ValueError(f"Expected intrinsics to have shape (3, 3) or (N, 3, 3); got {intrinsics.shape}.")

    # Image dimensions
    im_height, im_width = perspective_depth_batch.shape[1:]

    # Get the intrinsics parameters
    fx = intrinsics_batch[:, 0, 0].view(-1, 1, 1)
    fy = intrinsics_batch[:, 1, 1].view(-1, 1, 1)
    cx = intrinsics_batch[:, 0, 2].view(-1, 1, 1)
    cy = intrinsics_batch[:, 1, 2].view(-1, 1, 1)

    # Create meshgrid of pixel coordinates
    u_grid = torch.arange(im_width, device=perspective_depth.device, dtype=perspective_depth.dtype)
    v_grid = torch.arange(im_height, device=perspective_depth.device, dtype=perspective_depth.dtype)
    u_grid, v_grid = torch.meshgrid(u_grid, v_grid, indexing="xy")

    # Expand the grids for batch processing
    u_grid = u_grid.unsqueeze(0).expand(perspective_depth_batch.shape[0], -1, -1)
    v_grid = v_grid.unsqueeze(0).expand(perspective_depth_batch.shape[0], -1, -1)

    # Compute the squared terms for efficiency
    x_term = ((u_grid - cx) / fx) ** 2
    y_term = ((v_grid - cy) / fy) ** 2

    # Calculate the orthogonal (normal) depth
    normal_depth = perspective_depth_batch / torch.sqrt(1 + x_term + y_term)

    # Restore the last dimension if it was present in the input
    if add_last_dim:
        normal_depth = normal_depth.unsqueeze(-1)

    # Return to original shape if input was not batched
    if not is_batched:
        normal_depth = normal_depth.squeeze(0)

    return normal_depth


@torch.jit.script
def project_points(points: torch.Tensor, intrinsics: torch.Tensor) -> torch.Tensor:
    r"""Projects 3D points into 2D image plane.

    This project 3D points into a 2D image plane. The transformation is defined by the intrinsic
    matrix of the camera.

    .. math::

        \begin{align}
            p &= K \times p_{3D}  = \\
            p_{2D} &= \begin{pmatrix} u \\ v \\  d \end{pmatrix}
                    = \begin{pmatrix} p[0] / p[2] \\  p[1] / p[2] \\ Z \end{pmatrix}
        \end{align}

    where :math:`p_{2D} = (u, v, d)` is the projected 3D point, :math:`p_{3D} = (X, Y, Z)` is the
    3D point and :math:`K \in \mathbb{R}^{3 \times 3}` is the intrinsic matrix.

    If `points` is a batch of 3D points and `intrinsics` is a single intrinsic matrix, the same
    calibration matrix is applied to all points in the batch.

    Args:
        points: The 3D coordinates of points. Shape is (P, 3) or (N, P, 3).
        intrinsics: Camera's calibration matrix. Shape is (3, 3) or (N, 3, 3).

    Returns:
        Projected 3D coordinates of points. Shape is (P, 3) or (N, P, 3).
    """
    points_batch = points.clone()
    intrinsics_batch = intrinsics.clone()
    # check if inputs are batched
    is_batched = points_batch.dim() == 2
    # make sure inputs are batched
    if points_batch.dim() == 2:
        points_batch = points_batch[None]  # (P, 3) -> (1, P, 3)
    if intrinsics_batch.dim() == 2:
        intrinsics_batch = intrinsics_batch[None]  # (3, 3) -> (1, 3, 3)
    # check shape of inputs
    if points_batch.dim() != 3:
        raise ValueError(f"Expected points to have dim = 3: got shape {points.shape}.")
    if intrinsics_batch.dim() != 3:
        raise ValueError(f"Expected intrinsics to have shape (3, 3) or (N, 3, 3): got shape {intrinsics.shape}.")
    # project points into 2D image plane
    points_2d = torch.matmul(intrinsics_batch, points_batch.transpose(1, 2))
    points_2d = points_2d / points_2d[:, -1, :].unsqueeze(1)  # normalize by last coordinate
    points_2d = points_2d.transpose_(1, 2)  # (N, 3, P) -> (N, P, 3)
    # replace last coordinate with depth
    points_2d[:, :, -1] = points_batch[:, :, -1]
    # return points in same shape as input
    if not is_batched:
        points_2d = points_2d.squeeze(0)  # (1, 3, P) -> (3, P)

    return points_2d


"""
Sampling
"""


@torch.jit.script
def default_orientation(num: int, device: str) -> torch.Tensor:
    """Returns identity rotation transform.

    Args:
        num: The number of rotations to sample.
        device: Device to create tensor on.

    Returns:
        Identity quaternion in (w, x, y, z). Shape is (num, 4).
    """
    quat = torch.zeros((num, 4), dtype=torch.float, device=device)
    quat[..., 0] = 1.0

    return quat


@torch.jit.script
def random_orientation(num: int, device: str) -> torch.Tensor:
    """Returns sampled rotation in 3D as quaternion.

    Args:
        num: The number of rotations to sample.
        device: Device to create tensor on.

    Returns:
        Sampled quaternion in (w, x, y, z). Shape is (num, 4).

    Reference:
        https://docs.scipy.org/doc/scipy/reference/generated/scipy.spatial.transform.Rotation.random.html
    """
    # sample random orientation from normal distribution
    quat = torch.randn((num, 4), dtype=torch.float, device=device)
    # normalize the quaternion
    return torch.nn.functional.normalize(quat, p=2.0, dim=-1, eps=1e-12)


@torch.jit.script
def random_yaw_orientation(num: int, device: str) -> torch.Tensor:
    """Returns sampled rotation around z-axis.

    Args:
        num: The number of rotations to sample.
        device: Device to create tensor on.

    Returns:
        Sampled quaternion in (w, x, y, z). Shape is (num, 4).
    """
    roll = torch.zeros(num, dtype=torch.float, device=device)
    pitch = torch.zeros(num, dtype=torch.float, device=device)
    yaw = 2 * torch.pi * torch.rand(num, dtype=torch.float, device=device)

    return quat_from_euler_xyz(roll, pitch, yaw)


def sample_triangle(lower: float, upper: float, size: int | tuple[int, ...], device: str) -> torch.Tensor:
    """Randomly samples tensor from a triangular distribution.

    Args:
        lower: The lower range of the sampled tensor.
        upper: The upper range of the sampled tensor.
        size: The shape of the tensor.
        device: Device to create tensor on.

    Returns:
        Sampled tensor. Shape is based on :attr:`size`.
    """
    # convert to tuple
    if isinstance(size, int):
        size = (size,)
    # create random tensor in the range [-1, 1]
    r = 2 * torch.rand(*size, device=device) - 1
    # convert to triangular distribution
    r = torch.where(r < 0.0, -torch.sqrt(-r), torch.sqrt(r))
    # rescale back to [0, 1]
    r = (r + 1.0) / 2.0
    # rescale to range [lower, upper]
    return (upper - lower) * r + lower


def sample_uniform(
    lower: torch.Tensor | float, upper: torch.Tensor | float, size: int | tuple[int, ...], device: str
) -> torch.Tensor:
    """Sample uniformly within a range.

    Args:
        lower: Lower bound of uniform range.
        upper: Upper bound of uniform range.
        size: The shape of the tensor.
        device: Device to create tensor on.

    Returns:
        Sampled tensor. Shape is based on :attr:`size`.
    """
    # convert to tuple
    if isinstance(size, int):
        size = (size,)
    # return tensor
    return torch.rand(*size, device=device) * (upper - lower) + lower


def sample_log_uniform(
    lower: torch.Tensor | float, upper: torch.Tensor | float, size: int | tuple[int, ...], device: str
) -> torch.Tensor:
    r"""Sample using log-uniform distribution within a range.

    The log-uniform distribution is defined as a uniform distribution in the log-space. It
    is useful for sampling values that span several orders of magnitude. The sampled values
    are uniformly distributed in the log-space and then exponentiated to get the final values.

    .. math::

        x = \exp(\text{uniform}(\log(\text{lower}), \log(\text{upper})))

    Args:
        lower: Lower bound of uniform range.
        upper: Upper bound of uniform range.
        size: The shape of the tensor.
        device: Device to create tensor on.

    Returns:
        Sampled tensor. Shape is based on :attr:`size`.
    """
    # cast to tensor if not already
    if not isinstance(lower, torch.Tensor):
        lower = torch.tensor(lower, dtype=torch.float, device=device)
    if not isinstance(upper, torch.Tensor):
        upper = torch.tensor(upper, dtype=torch.float, device=device)
    # sample in log-space and exponentiate
    return torch.exp(sample_uniform(torch.log(lower), torch.log(upper), size, device))


def sample_gaussian(
    mean: torch.Tensor | float, std: torch.Tensor | float, size: int | tuple[int, ...], device: str
) -> torch.Tensor:
    """Sample using gaussian distribution.

    Args:
        mean: Mean of the gaussian.
        std: Std of the gaussian.
        size: The shape of the tensor.
        device: Device to create tensor on.

    Returns:
        Sampled tensor.
    """
    if isinstance(mean, float):
        if isinstance(size, int):
            size = (size,)
        return torch.normal(mean=mean, std=std, size=size).to(device=device)
    else:
        return torch.normal(mean=mean, std=std).to(device=device)


def sample_cylinder(
    radius: float, h_range: tuple[float, float], size: int | tuple[int, ...], device: str
) -> torch.Tensor:
    """Sample 3D points uniformly on a cylinder's surface.

    The cylinder is centered at the origin and aligned with the z-axis. The height of the cylinder is
    sampled uniformly from the range :obj:`h_range`, while the radius is fixed to :obj:`radius`.

    The sampled points are returned as a tensor of shape :obj:`(*size, 3)`, i.e. the last dimension
    contains the x, y, and z coordinates of the sampled points.

    Args:
        radius: The radius of the cylinder.
        h_range: The minimum and maximum height of the cylinder.
        size: The shape of the tensor.
        device: Device to create tensor on.

    Returns:
        Sampled tensor. Shape is :obj:`(*size, 3)`.
    """
    # sample angles
    angles = (torch.rand(size, device=device) * 2 - 1) * torch.pi
    h_min, h_max = h_range
    # add shape
    if isinstance(size, int):
        size = (size, 3)
    else:
        size += (3,)
    # allocate a tensor
    xyz = torch.zeros(size, device=device)
    xyz[..., 0] = radius * torch.cos(angles)
    xyz[..., 1] = radius * torch.sin(angles)
    xyz[..., 2].uniform_(h_min, h_max)
    # return positions
    return xyz<|MERGE_RESOLUTION|>--- conflicted
+++ resolved
@@ -989,17 +989,10 @@
 @torch.jit.script
 def unproject_depth(depth: torch.Tensor, intrinsics: torch.Tensor) -> torch.Tensor:
     r"""Unproject depth image into a pointcloud. This method assumes that depth
-<<<<<<< HEAD
-    is provided orthagonally relative to the image plane, as opposed to absolutely relative to the camera's
-    principal point (perspective depth). To unproject a perspective depth image, use
-    :meth:`convert_perspective_depth_to_orthogonal_depth` to convert
-    to an orthogonal depth image prior to calling this method as otherwise the
-=======
     is provided orthogonally relative to the image plane, as opposed to absolutely relative to the camera's
     principal point (perspective depth). To unproject a perspective depth image, use
     :meth:`convert_perspective_depth_to_orthogonal_depth` to convert
     to an orthogonal depth image prior to calling this method. Otherwise, the
->>>>>>> f8d80cb1
     created point cloud will be distorted, especially around the edges.
 
     This function converts depth images into points given the calibration matrix of the camera.
