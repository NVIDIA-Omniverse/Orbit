Changelog
---------

<<<<<<< HEAD
0.7.10 (2024-07-02)
~~~~~~~~~~~~~~~~~~

Added
^^^^^

* Extended skrl wrapper to support training/evaluation using JAX
=======
0.7.9 (2024-07-01)
~~~~~~~~~~~~~~~~~~

Fixed
^^^^^

* Fixed the action space check in the Stable-Baselines3 wrapper. Earlier, the wrapper checked
  the action space via :meth:`gymnasium.spaces.Box.is_bounded` method, which returned a bool
  value instead of a string.

>>>>>>> b9b28231

0.7.8 (2024-06-26)
~~~~~~~~~~~~~~~~~~

Changed
^^^^^^^

* Updated the skrl RL library integration to the latest release (>= 1.2.0)


0.7.7 (2024-06-14)
~~~~~~~~~~~~~~~~~~

Changed
^^^^^^^

* Updated the tasks to use the renamed attribute :attr:`omni.isaac.lab.sim.SimulationCfg.render_interval`.


0.7.6 (2024-06-13)
~~~~~~~~~~~~~~~~~~

Added
^^^^^

* Added option to save images for Cartpole Camera environment.


0.7.5 (2024-05-31)
~~~~~~~~~~~~~~~~~~

Added
^^^^^

* Added exporting of empirical normalization layer to ONNX and JIT when exporting the model using
  :meth:`omni.isaac.lab.actuators.ActuatorNetMLP.export` method. Previously, the normalization layer
  was not exported to the ONNX and JIT models. This caused the exported model to not work properly
  when used for inference.


0.7.5 (2024-05-28)
~~~~~~~~~~~~~~~~~~

Added
^^^^^

* Added a new environment ``Isaac-Navigation-Flat-Anymal-C-v0`` to navigate towards a target position on flat terrain.


0.7.4 (2024-05-21)
~~~~~~~~~~~~~~~~~~

Changed
^^^^^^^

* Made default device for RSL RL and SB3 configs to "cuda:0".

0.7.3 (2024-05-21)
~~~~~~~~~~~~~~~~~~

Added
^^^^^

* Introduced ``--max_iterations`` argument to training scripts for specifying number of training iterations.

0.7.2 (2024-05-13)
~~~~~~~~~~~~~~~~~~

Added
^^^^^

* Added Shadow Hand environments: ``Isaac-Shadow-Hand-Direct-v0``, ``Isaac-Shadow-Hand-OpenAI-FF-Direct-v0``,
  and ``Isaac-Shadow-Hand-OpenAI-LSTM-Direct-v0``.


0.7.1 (2024-05-09)
~~~~~~~~~~~~~~~~~~

Added
^^^^^

* Added the skrl agent configurations for the config and direct workflow tasks


0.7.0 (2024-05-07)
~~~~~~~~~~~~~~~~~~

Changed
^^^^^^^

* Renamed all references of ``BaseEnv``, ``RLTaskEnv``, and ``OIGEEnv`` to
  :class:`omni.isaac.lab.envs.ManagerBasedEnv`, :class:`omni.isaac.lab.envs.ManagerBasedRLEnv`,
  and :class:`omni.isaac.lab.envs.DirectRLEnv` respectively.
* Split environments into ``manager_based`` and ``direct`` folders.

Added
^^^^^

* Added direct workflow environments:
  * ``Isaac-Cartpole-Direct-v0``, ``Isaac-Cartpole-Camera-Direct-v0``, ``Isaac-Ant-Direct-v0``, ``Isaac-Humanoid-Direct-v0``.
  * ``Isaac-Velocity-Flat-Anymal-C-Direct-v0``, ``Isaac-Velocity-Rough-Anymal-C-Direct-v0``, ``Isaac-Quadcopter-Direct-v0``.


0.6.1 (2024-04-16)
~~~~~~~~~~~~~~~~~~

Added
^^^^^

* Added a new environment ``Isaac-Repose-Cube-Allegro-v0`` and ``Isaac-Repose-Allegro-Cube-NoVelObs-v0``
  for the Allegro hand to reorient a cube. It is based on the IsaacGymEnvs Allegro hand environment.


0.6.0 (2024-03-10)
~~~~~~~~~~~~~~~~~~

Added
^^^^^

* Added a new environment ``Isaac-Open-Drawer-Franka-v0`` for the Franka arm to open a drawer. It is
  based on the IsaacGymEnvs cabinet environment.

Fixed
^^^^^

* Fixed logging of extra information for RL-Games wrapper. It expected the extra information to be under the
  key ``"episode"``, but Isaac Lab used the key ``"log"``. The wrapper now remaps the key to ``"episode"``.


0.5.7 (2024-02-28)
~~~~~~~~~~~~~~~~~~

Fixed
^^^^^

* Updated the RL wrapper for the skrl library to the latest release (>= 1.1.0)


0.5.6 (2024-02-21)
~~~~~~~~~~~~~~~~~~

Fixed
^^^^^

* Fixed the configuration parsing to support a pre-initialized configuration object.


0.5.5 (2024-02-05)
~~~~~~~~~~~~~~~~~~

Fixed
^^^^^

* Pinned :mod:`torch` version to 2.0.1 in the setup.py to keep parity version of :mod:`torch` supplied by
  Isaac 2023.1.1, and prevent version incompatibility between :mod:`torch` ==2.2 and
  :mod:`typing-extensions` ==3.7.4.3


0.5.4 (2024-02-06)
~~~~~~~~~~~~~~~~~~

Added
^^^^^

* Added a check for the flag :attr:`omni.isaac.lab.envs.ManagerBasedRLEnvCfg.is_finite_horizon`
  in the RSL-RL and RL-Games wrappers to handle the finite horizon tasks properly. Earlier,
  the wrappers were always assuming the tasks to be infinite horizon tasks and returning a
  time-out signals when the episode length was reached.


0.5.3 (2023-11-16)
~~~~~~~~~~~~~~~~~~

Fixed
^^^^^

* Added raising of error in the :meth:`omni.isaac.lab_tasks.utils.importer.import_all` method to make sure
  all the packages are imported properly. Previously, error was being caught and ignored.


0.5.2 (2023-11-08)
~~~~~~~~~~~~~~~~~~

Fixed
^^^^^

* Fixed the RL wrappers for Stable-Baselines3 and RL-Games. It now works with their most recent versions.
* Fixed the :meth:`get_checkpoint_path` to allow any in-between sub-folders between the run directory and the
  checkpoint directory.


0.5.1 (2023-11-04)
~~~~~~~~~~~~~~~~~~

Fixed
^^^^^

* Fixed the wrappers to different learning frameworks to use the new :class:`omni.isaac.lab_tasks.ManagerBasedRLEnv` class.
  The :class:`ManagerBasedRLEnv` class inherits from the :class:`gymnasium.Env` class (Gym 0.29.0).
* Fixed the registration of tasks in the Gym registry based on Gym 0.29.0 API.

Changed
^^^^^^^

* Removed the inheritance of all the RL-framework specific wrappers from the :class:`gymnasium.Wrapper` class.
  This is because the wrappers don't comply with the new Gym 0.29.0 API. The wrappers are now only inherit
  from their respective RL-framework specific base classes.


0.5.0 (2023-10-30)
~~~~~~~~~~~~~~~~~~

Changed
^^^^^^^

* Changed the way agent configs are handled for environments and learning agents. Switched from yaml to configclasses.

Fixed
^^^^^

* Fixed the way package import automation is handled in the :mod:`omni.isaac.lab_tasks` module. Earlier it was
  not skipping the blacklisted packages properly.


0.4.3 (2023-09-25)
~~~~~~~~~~~~~~~~~~

Changed
^^^^^^^

* Added future import of ``annotations`` to have a consistent behavior across Python versions.
* Removed the type-hinting from docstrings to simplify maintenance of the documentation. All type-hints are
  now in the code itself.


0.4.2 (2023-08-29)
~~~~~~~~~~~~~~~~~~

Changed
^^^^^^^

* Moved the base environment definition to the :class:`omni.isaac.lab.envs.RLEnv` class. The :class:`RLEnv`
  contains RL-specific managers such as the reward, termination, randomization and curriculum managers. These
  are all configured using the :class:`omni.isaac.lab.envs.RLEnvConfig` class. The :class:`RLEnv` class
  inherits from the :class:`omni.isaac.lab.envs.ManagerBasedEnv` and ``gym.Env`` classes.

Fixed
^^^^^

* Adapted the wrappers to use the new :class:`omni.isaac.lab.envs.RLEnv` class.


0.4.1 (2023-08-02)
~~~~~~~~~~~~~~~~~~

Changed
^^^^^^^

* Adapted the base :class:`IsaacEnv` class to use the :class:`SimulationContext` class from the
  :mod:`omni.isaac.lab.sim` module. This simplifies setting of simulation parameters.


0.4.0 (2023-07-26)
~~~~~~~~~~~~~~~~~~

Changed
^^^^^^^

* Removed the resetting of environment indices in the step call of the :class:`IsaacEnv` class.
  This must be handled in the :math:`_step_impl`` function by the inherited classes.
* Adapted the wrapper for RSL-RL library its new API.

Fixed
^^^^^

* Added handling of no checkpoint available error in the :meth:`get_checkpoint_path`.
* Fixed the locomotion environment for rough terrain locomotion training.


0.3.2 (2023-07-22)
~~~~~~~~~~~~~~~~~~

Added
^^^^^^^

* Added a UI to the :class:`IsaacEnv` class to enable/disable rendering of the viewport when not running in
  headless mode.

Fixed
^^^^^

* Fixed the the issue with environment returning transition tuples even when the simulation is paused.
* Fixed the shutdown of the simulation when the environment is closed.


0.3.1 (2023-06-23)
~~~~~~~~~~~~~~~~~~

Changed
^^^^^^^

* Changed the argument ``headless`` in :class:`IsaacEnv` class to ``render``, in order to cause less confusion
  about rendering and headless-ness, i.e. that you can render while headless.


0.3.0 (2023-04-14)
~~~~~~~~~~~~~~~~~~

Added
^^^^^

* Added a new flag ``viewport`` to the :class:`IsaacEnv` class to enable/disable rendering of the viewport.
  If the flag is set to ``True``, the viewport is enabled and the environment is rendered in the background.
* Updated the training scripts in the ``source/standalone/workflows`` directory to use the new flag ``viewport``.
  If the CLI argument ``--video`` is passed, videos are recorded in the ``videos`` directory using the
  :class:`gym.wrappers.RecordVideo` wrapper.

Changed
^^^^^^^

* The :class:`IsaacEnv` class supports different rendering mode as referenced in OpenAI Gym's ``render`` method.
  These modes are:

  * ``rgb_array``: Renders the environment in the background and returns the rendered image as a numpy array.
  * ``human``: Renders the environment in the background and displays the rendered image in a window.

* Changed the constructor in the classes inheriting from :class:`IsaacEnv` to pass all the keyword arguments to the
  constructor of :class:`IsaacEnv` class.

Fixed
^^^^^

* Clarified the documentation of ``headless`` flag in the :class:`IsaacEnv` class. It refers to whether or not
  to render at every sim step, not whether to render the viewport or not.
* Fixed the unit tests for running random agent on included environments.

0.2.3 (2023-03-06)
~~~~~~~~~~~~~~~~~~

Fixed
^^^^^

* Tuned the observations and rewards for ``Isaac-Lift-Franka-v0`` environment.

0.2.2 (2023-03-04)
~~~~~~~~~~~~~~~~~~

Fixed
^^^^^

* Fixed the issue with rigid object not working in the ``Isaac-Lift-Franka-v0`` environment.

0.2.1 (2023-03-01)
~~~~~~~~~~~~~~~~~~

Added
^^^^^

* Added a flag ``disable_contact_processing`` to the :class:`SimCfg` class to handle
  contact processing effectively when using TensorAPIs for contact reporting.
* Added verbosity flag to :meth:`export_policy_as_onnx` to print model summary.

Fixed
^^^^^

* Clarified the documentation of flags in the :class:`SimCfg` class.
* Added enabling of ``omni.kit.viewport`` and ``omni.replicator.isaac`` extensions
  dynamically to maintain order in the startup of extensions.
* Corrected the experiment names in the configuration files for training environments with ``rsl_rl``.

Changed
^^^^^^^

* Changed the default value of ``enable_scene_query_support`` in :class:`SimCfg` class to False.
  The flag is overridden to True inside :class:`IsaacEnv` class when running the simulation in
  non-headless mode.

0.2.0 (2023-01-25)
~~~~~~~~~~~~~~~~~~

Added
^^^^^

* Added environment wrapper and sequential trainer for the skrl RL library
* Added training/evaluation configuration files for the skrl RL library

0.1.2 (2023-01-19)
~~~~~~~~~~~~~~~~~~

Fixed
^^^^^

* Added the flag ``replicate_physics`` to the :class:`SimCfg` class.
* Increased the default value of ``gpu_found_lost_pairs_capacity`` in :class:`PhysxCfg` class

0.1.1 (2023-01-18)
~~~~~~~~~~~~~~~~~~

Fixed
^^^^^

* Fixed a bug in ``Isaac-Velocity-Anymal-C-v0`` where the domain randomization is
  not applicable if cloning the environments with ``replicate_physics=True``.

0.1.0 (2023-01-17)
~~~~~~~~~~~~~~~~~~

Added
^^^^^

* Initial release of the extension.
* Includes the following environments:

  * ``Isaac-Cartpole-v0``: A cartpole environment with a continuous action space.
  * ``Isaac-Ant-v0``: A 3D ant environment with a continuous action space.
  * ``Isaac-Humanoid-v0``: A 3D humanoid environment with a continuous action space.
  * ``Isaac-Reach-Franka-v0``: A end-effector pose tracking task for the Franka arm.
  * ``Isaac-Lift-Franka-v0``: A 3D object lift and reposing task for the Franka arm.
  * ``Isaac-Velocity-Anymal-C-v0``: An SE(2) velocity tracking task for legged robot on flat terrain.<|MERGE_RESOLUTION|>--- conflicted
+++ resolved
@@ -1,7 +1,6 @@
 Changelog
 ---------
 
-<<<<<<< HEAD
 0.7.10 (2024-07-02)
 ~~~~~~~~~~~~~~~~~~
 
@@ -9,7 +8,8 @@
 ^^^^^
 
 * Extended skrl wrapper to support training/evaluation using JAX
-=======
+
+
 0.7.9 (2024-07-01)
 ~~~~~~~~~~~~~~~~~~
 
@@ -20,7 +20,6 @@
   the action space via :meth:`gymnasium.spaces.Box.is_bounded` method, which returned a bool
   value instead of a string.
 
->>>>>>> b9b28231
 
 0.7.8 (2024-06-26)
 ~~~~~~~~~~~~~~~~~~
