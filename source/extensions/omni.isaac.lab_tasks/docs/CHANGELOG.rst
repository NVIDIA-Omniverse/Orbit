--- conflicted
+++ resolved
@@ -1,16 +1,16 @@
 Changelog
 ---------
 
-<<<<<<< HEAD
-0.10.7 (2024-10-11)
+## [Unreleased]
 ~~~~~~~~~~~~~~~~~~~
 
 Added
 ^^^^^
 * Added ``Isaac-Reach-Franka-OSC-v0`` and ``Isaac-Reach-Franka-Play-OSC-v0``
-  variations of the manager based reach environment using
+  variations of the manager based reach environment that uses
   :class:`omni.isaac.lab.envs.mdp.actions.OperationalSpaceControllerAction`.
-=======
+
+
 0.10.14 (2024-12-03)
 ~~~~~~~~~~~~~~~~~~~~
 
@@ -88,7 +88,6 @@
   by :attr:`observation_space`, :attr:`action_space` and :attr:`state_space` respectively.
 * Replace deprecated :attr:`num_observations`, :attr:`num_actions` and :attr:`num_states` in multi-agent direct tasks
   by :attr:`observation_spaces`, :attr:`action_spaces` and :attr:`state_space` respectively.
->>>>>>> 4ee4957e
 
 
 0.10.6 (2024-09-25)
