[package]

# Note: Semantic Versioning is used: https://semver.org/
<<<<<<< HEAD
version = "0.10.6"
=======
version = "0.14.1"
>>>>>>> 431f294c

# Description
title = "ORBIT framework for Robot Learning"
description="Extension providing main framework interfaces and abstractions for robot learning."
readme  = "docs/README.md"
repository = "https://github.com/NVIDIA-Omniverse/Orbit"
category = "robotics"
keywords = ["kit", "robotics", "learning", "ai"]

[dependencies]
"omni.isaac.core" = {}
"omni.replicator.core" = {}

[[python.module]]
name = "omni.isaac.orbit"<|MERGE_RESOLUTION|>--- conflicted
+++ resolved
@@ -1,11 +1,7 @@
 [package]
 
 # Note: Semantic Versioning is used: https://semver.org/
-<<<<<<< HEAD
-version = "0.10.6"
-=======
 version = "0.14.1"
->>>>>>> 431f294c
 
 # Description
 title = "ORBIT framework for Robot Learning"
