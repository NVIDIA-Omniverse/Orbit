--- conflicted
+++ resolved
@@ -124,25 +124,12 @@
         self._processed_actions[:] = self._raw_actions[:]
 
     def apply_actions(self):
-<<<<<<< HEAD
-        # # implement a PD controller to track the target position
-        # pos_error = self._processed_actions - (self._asset.data.root_pos_w - self._env.scene.env_origins)
-        # vel_error = -self._asset.data.root_lin_vel_w
-        # # set velocity targets
-        # self._vel_command[:, :3] = self.p_gain * pos_error + self.d_gain * vel_error
-        # self._asset.write_root_velocity_to_sim(self._vel_command)
-
-        forces = self._processed_actions[..., :3]
-        torques = self._processed_actions[..., 3:]
-        self._asset.set_external_force_and_torque(forces[:, None], torques[:, None])
-=======
         # implement a PD controller to track the target position
         pos_error = self._processed_actions - (self._asset.data.root_link_pos_w - self._env.scene.env_origins)
         vel_error = -self._asset.data.root_com_lin_vel_w
         # set velocity targets
         self._vel_command[:, :3] = self.p_gain * pos_error + self.d_gain * vel_error
         self._asset.write_root_com_velocity_to_sim(self._vel_command)
->>>>>>> e956ddb7
 
 
 @configclass
@@ -167,22 +154,7 @@
     """Root linear velocity in the asset's root frame."""
     # extract the used quantities (to enable type-hinting)
     asset: RigidObject = env.scene[asset_cfg.name]
-<<<<<<< HEAD
-    root_state_w = asset.data.root_state_w[:, :13]
-    root_state_w[:, :3] -= env.scene.env_origins
-    return root_state_w
-
-
-def sys_params(env: ManagerBasedEnv, asset_cfg: SceneEntityCfg) -> torch.Tensor:
-    """Root linear velocity in the asset's root frame."""
-    # extract the used quantities (to enable type-hinting)
-    asset: RigidObject = env.scene[asset_cfg.name]
-    materials = asset.root_physx_view.get_material_properties()[:, 0]
-    mass = asset.root_physx_view.get_masses()
-    return torch.cat([materials, mass], dim=-1).to(env.device)
-=======
     return asset.data.root_link_pos_w - env.scene.env_origins
->>>>>>> e956ddb7
 
 
 ##
